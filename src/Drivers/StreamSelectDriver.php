<<<<<<< HEAD
<?php

namespace phasync\Drivers;

use Fiber;
use phasync\CancelledException;
use phasync\Context\ContextInterface;
use phasync\Context\DefaultContext;
use phasync\Context\ServiceContext;
use phasync\Debug;
use phasync\Internal\FiberExceptionHolder;
use phasync\Internal\Flag;
use phasync\Internal\Scheduler;
use phasync\TimeoutException;
use WeakMap;

final class StreamSelectDriver implements DriverInterface
{
    /**
     * Holds the queue of fibers that will be activated on the next
     * invocation of {@see StreamSelectDriver::tick()}
     *
     * @var \SplQueue<\Fiber>
     */
    private readonly \SplQueue $queue;

    /**
     * Holds a reference to all Fiber that are created by this driver.
     * Service fibers have a special service context.
     *
     * @var \WeakMap<\Fiber, ContextInterface>
     */
    private readonly \WeakMap $contexts;

    /**
     * Holds a reference to all fibers that will be resumed by this event
     * loop, and their timeout timestamp.
     *
     * @var \SplObjectStorage<\Fiber, float>
     */
    private readonly \SplObjectStorage $pending;

    /**
     * Maps child fibers to their parent fibers, unless the fiber
     * is a root fiber.
     *
     * @var \WeakMap<\Fiber,\Fiber|null>
     */
    private readonly \WeakMap $parentFibers;

    /**
     * Exceptions to be thrown inside a fiber, or exceptions that
     * weren't handled by a terminated fiber is stored here in an
     * ExceptionHolder object. ExceptionHolder objects is a safe-
     * guard against unhandled exceptions, by using their destructor
     * to check if the exception was retrieved externally and if not,
     * it should ensure that the exception surfaces.
     *
     * @var \WeakMap<\Fiber, FiberExceptionHolder>
     */
    private readonly \WeakMap $fiberExceptionHolders;

    /**
     * When an exception is caught from the exception holder, it is
     * moved here to ensure it can be retrieved in the future, since
     * multiple coroutines can await the same fiber and the exception
     * needs to be thrown also there. When an exception is stored here
     * it is assumed that it has been properly handled, and no longer
     * needs the FiberExceptionHolder object as a safeguard.
     *
     * @var \WeakMap<\Fiber, \Throwable>
     */
    private readonly \WeakMap $fiberExceptions;

    /**
     * A min-heap that provides fast access to the next fiber to be
     * activated due to a planned sleep.
     */
    private readonly Scheduler $scheduler;

    /**
     * All streams where we are waiting for it to become readable
     *
     * @var array<int,resource>
     */
    private array $streams = [];

    /**
     * All stream modes as a bitmap of {@see DriverInterface} constants.
     *
     * @var array<int,int>
     */
    private array $streamModes = [];

    /**
     * Maps the stream resource to a Fiber instance for readable,
     * writable and exception polling.
     *
     * @return array<int,\Fiber>
     */
    private array $streamFibers = [];

    /**
     * Holds a reference to fibers that are waiting for a flag to be
     * raised. The Flag object will automatically resume all fibers
     * if the object is garbage collected.
     *
     * @var \WeakMap<object, Flag>
     */
    private \WeakMap $flaggedFibers;

    /**
     * The time of the last timeout check iteration. This value is used
     * because checking for timeouts involves a scan through all blocked
     * fibers and is slightly expensive.
     */
    private float $lastTimeoutCheck = 0;

    /**
     * The time that we last activated tasks waiting for idle. Tasks waiting
     * for idle time will never wait more than one second before they are
     * activated.
     */
    private float $lastIdleRun = 0;

    /**
     * This WeakMap traces which flag a fiber is waiting for.
     *
     * @var \WeakMap<\Fiber, object>
     */
    public \WeakMap $flagGraph;

    /**
     * True if cyclic garbage collection should be performed.
     */
    private bool $shouldGarbageCollect = false;

    /**
     * The time since the last garbage collect cycles invoked.
     */
    private float $lastGarbageCollect = 0;

    private ServiceContext $serviceContext;

    private \stdClass $idleFlag;
    private \stdClass $afterNextFlag;

    private ?\Fiber $currentFiber             = null;
    private ?ContextInterface $currentContext = null;

    public function __construct()
    {
        /*
        register_shutdown_function(function() {
            $t = microtime(true);
            while (microtime(true) - $t < 5 && $this->pending->count() > 0) {
                $this->tick();
            }
            echo "SHUTDOWN FUNCTION " . (microtime(true) - $t) . " " . $this->pending->count() . "\n";
        });
        */
        $this->queue                 = new \SplQueue();
        $this->contexts              = new \WeakMap();
        $this->pending               = new \SplObjectStorage();
        $this->parentFibers          = new \WeakMap();
        $this->fiberExceptionHolders = new \WeakMap();
        $this->fiberExceptions       = new \WeakMap();
        $this->scheduler             = new Scheduler();
        $this->flaggedFibers         = new \WeakMap();
        $this->flagGraph             = new \WeakMap();
        $this->idleFlag              = new \stdClass();
        $this->afterNextFlag         = new \stdClass();
        $this->serviceContext        = new ServiceContext();
    }

    public function dumpState()
    {
        echo "----------------------------- STATE -----------------------------\n";
        $states = [
            'suspended'  => 0,
            'terminated' => 0,
            'running'    => 0,
        ];

        foreach ($this->contexts as $fiber => $context) {
            if ($fiber->isRunning()) {
                ++$states['running'];
            } elseif ($fiber->isSuspended()) {
                ++$states['suspended'];
            } elseif ($fiber->isTerminated()) {
                ++$states['terminated'];
            }
        }

        /*
        foreach ($this->contexts as $fiber => $context) {
            echo "CONTEXT " . \spl_object_id($context) . "\n";
            foreach ($context->getFibers() as $fiber => $void) {
                echo " - " . Debug::getDebugInfo($fiber) . "\n";
            }
        }
        */

        foreach ($states as $k => $v) {
            echo "$k=$v ";
        }
        echo "Queue={$this->queue->count()} Contexts={$this->contexts->count()} Pending={$this->pending->count()} " .
            "ParentFibers={$this->parentFibers->count()} " .
            "Scheduler={$this->scheduler->count()} FlaggedFibers={$this->flaggedFibers->count()}\n";
    }

    public function count(): int
    {
        return $this->pending->count();
    }

    public function tick(): void
    {
        $now   = \microtime(true);
        $queue = $this->queue;

        // Check if any fibers have timed out
        if ($now - $this->lastTimeoutCheck > 0.1) {
            $this->checkTimeouts();
        }

        /*
         * Activate any fibers from the scheduler
         */
        while (!$this->scheduler->isEmpty() && $this->scheduler->getNextTimestamp() <= $now) {
            $fiber = $this->scheduler->extract();
            $queue->enqueue($fiber);
        }

        /**
         * Determine how long it is until the next coroutine will be running
         */
        $maxSleepTime = 0 === $queue->count() ? 0.5 : 0;

        /*
         * Ensure the delay is not too long for the scheduler
         */
        if ($maxSleepTime > 0 && !$this->scheduler->isEmpty()) {
            $maxSleepTime = \min($maxSleepTime, $this->scheduler->getNextTimestamp() - $now);
        }

        if ($maxSleepTime > 0) {
            // Use idle times as opportunity to check timeouts
            if ($now - $this->lastTimeoutCheck > 0.1) {
                $this->checkTimeouts();
            }

            // If work was added, cancel the sleep
            if ($this->queue->count() > 0) {
                $maxSleepTime = 0;
            }
        } else {
            // Ensure non-negative sleep time
            $maxSleepTime = 0;
        }

        $afterNextCount = isset($this->flaggedFibers[$this->afterNextFlag]) ? $this->flaggedFibers[$this->afterNextFlag]->count() : 0;
        $idleCount      = isset($this->flaggedFibers[$this->idleFlag]) ? $this->flaggedFibers[$this->idleFlag]->count() : 0;

        if ($maxSleepTime > 0 && $afterNextCount > 0 && 0 === $queue->count() && 0 === \count($this->streams)) {
            $maxSleepTime = 0;
        }

        if ($now - $this->lastIdleRun > 1 || ($idleCount > 0 && $maxSleepTime > 0)) {
            // Raise the idle flag
            $this->lastIdleRun = $now;
            $this->raiseFlag($this->idleFlag);
        }

        /*
         * Activate any Fibers waiting for stream activity
         */
        if (!empty($this->streamFibers)) {
            $reads   = [];
            $writes  = [];
            $excepts = [];

            foreach ($this->streams as $streamId => $stream) {
                $streamMode = $this->streamModes[$streamId];
                if (($streamMode & DriverInterface::STREAM_READ) !== 0) {
                    $reads[] = $stream;
                }
                if (($streamMode & DriverInterface::STREAM_WRITE) !== 0) {
                    $writes[] = $stream;
                }
                if (($streamMode & DriverInterface::STREAM_EXCEPT) !== 0) {
                    $excepts[] = $stream;
                }
            }

            $result = \stream_select($reads, $writes, $excepts, (int) $maxSleepTime, ($maxSleepTime - (int) $maxSleepTime) * 1000000);

            if (\is_int($result) && $result > 0) {
                $pollResults = [];
                foreach ($reads as $readableStream) {
                    $id               = \get_resource_id($readableStream);
                    $pollResults[$id] = DriverInterface::STREAM_READ | ($pollResults[$id] ?? 0);
                    $queue->enqueue($this->streamFibers[$id]);
                    unset($this->streamFibers[$id], $this->streams[$id]);
                }
                foreach ($writes as $writableStream) {
                    $id               = \get_resource_id($writableStream);
                    $pollResults[$id] = DriverInterface::STREAM_WRITE | ($pollResults[$id] ?? 0);
                    if (!isset($this->streams[$id])) {
                        continue;
                    }
                    $queue->enqueue($this->streamFibers[$id]);
                    unset($this->streamFibers[$id], $this->streams[$id]);
                }
                foreach ($excepts as $exceptStream) {
                    $id               = \get_resource_id($exceptStream);
                    $pollResults[$id] = DriverInterface::STREAM_EXCEPT | ($pollResults[$id] ?? 0);
                    if (!isset($this->streams[$id])) {
                        continue;
                    }
                    $queue->enqueue($this->streamFibers[$id]);
                    unset($this->streamFibers[$id], $this->streams[$id]);
                }
                $this->streamModes = \array_replace($this->streamModes, $pollResults);
            }
        } elseif ($maxSleepTime > 0) {
            // There are no fibers waiting for afterNext, and the
            \usleep((int) ($maxSleepTime * 1000000));
        }

        /*
         * Ensure afterNext fibers are given an opportunity to run
         */
        $this->raiseFlag($this->afterNextFlag);

        /**
         * Run enqueued fibers
         */
        $fiberCount            = $queue->count();
        $fiberExceptionHolders = $this->fiberExceptionHolders;
        $contexts              = $this->contexts;
        for ($i = 0; $i < $fiberCount && !$queue->isEmpty(); ++$i) {
            $fiber = $queue->dequeue();
            unset($this->pending[$fiber]);

            again:

            try {
                $this->currentFiber   = $fiber;
                $this->currentContext = $contexts[$fiber];

                if (isset($fiberExceptionHolders[$fiber])) {
                    // We got an opportunity to throw the exception inside the coroutine
                    $eh = $fiberExceptionHolders[$fiber];
                    unset($fiberExceptionHolders[$fiber]);
                    $exception = $eh->get();
                    $eh->returnToPool();
                    $value = $fiber->throw($exception);
                } else {
                    $value = $fiber->resume();
                }
                if ($value instanceof \Fiber) {
                    // If a Fiber suspends itself with another Fiber, it swaps with that fiber.
                    // In this case, no exception was thrown and the fiber is not terminated
                    // $this->enqueue($value);
                    $fiber = $value;
                    goto again;
                }
            } catch (\Throwable $e) {
                /*
                 * In case this exception is not caught, we must store it in an
                 * exception holder which will surface the exception if the fiber
                 * is garbage collected. Ideally the exception holder will not be
                 * garbage collected.
                 */
                $fiberExceptionHolders[$fiber] = $this->makeExceptionHolder($e, $fiber);
            }
            /*
             * Whenever a fiber is terminated, we'll actively check it
             * here to ensure deferred closures can run as soon as possible
             */
            if ($fiber->isTerminated()) {
                $this->handleTerminatedFiber($fiber);
            }
        }
        $this->currentFiber   = null;
        $this->currentContext = null;

        if ($this->shouldGarbageCollect && $now - $this->lastGarbageCollect > 0.5) {
            \gc_collect_cycles();
            $this->lastGarbageCollect   = $now;
            $this->shouldGarbageCollect = false;
        }
    }

    public function runService(\Closure $closure): void
    {
        $fiber = $this->create(closure: $closure, context: $this->serviceContext);
        unset($this->parentFibers[$fiber]);
    }

    public function create(\Closure $closure, array $args = [], ?ContextInterface $context=null): \Fiber
    {
        if (null !== $context) {
            $context->activate();
        }
        $fiber = new \Fiber($closure);

        $currentFiber               = $this->currentFiber;
        $currentContext             = $this->currentContext ?? new DefaultContext();
        $this->contexts[$fiber]     = $context ?? ($context = $currentContext);
        $this->parentFibers[$fiber] = $currentFiber;

        // The context should track all fibers associated with it. This is
        // especially useful to ensure nested phasync::run() calls complete
        // in order.
        $context->getFibers()[$fiber] = true;

        // Start the code in the Fiber, so that we don't have to support
        // launching of coroutines as part of the event loop.
        try {
            $this->currentFiber   = $fiber;
            $this->currentContext = $context;
            $value                = $fiber->start(...$args);
            while ($value instanceof \Fiber) {
                try {
                    $this->currentFiber   = $value;
                    $this->currentContext = $this->contexts[$fiber];
                    $value                = $value->resume();
                } catch (\Throwable $e) {
                    $this->enqueueWithException($value, $e);
                    $value = null;
                }
            }

            return $fiber;
        } catch (\Throwable $e) {
            $this->fiberExceptionHolders[$fiber] = $this->makeExceptionHolder($e, $fiber);

            return $fiber;
        } finally {
            $this->currentFiber   = $currentFiber;
            $this->currentContext = $currentContext;
            if ($fiber->isTerminated()) {
                $this->handleTerminatedFiber($fiber);
            }
        }
    }

    public function getContext(\Fiber $fiber): ?ContextInterface
    {
        return $this->contexts[$fiber] ?? null;
    }

    public function raiseFlag(object $flag): int
    {
        if (!isset($this->flaggedFibers[$flag])) {
            return 0;
        }

        return $this->flaggedFibers[$flag]->raiseFlag();
    }

    public function enqueue(\Fiber $fiber): void
    {
        if ($fiber->isTerminated()) {
            throw new \LogicException("Can't enqueue a terminated fiber");
        }
        $this->pending[$fiber] = \PHP_FLOAT_MAX;
        $this->queue->enqueue($fiber);
    }

    public function enqueueWithException(\Fiber $fiber, \Throwable $exception): void
    {
        $this->fiberExceptionHolders[$fiber] = $this->makeExceptionHolder($exception, $fiber);
        $this->enqueue($fiber);
    }

    public function afterNext(\Fiber $fiber): void
    {
        if (isset($this->pending[$fiber])) {
            throw new \LogicException('Fiber is already pending when scheduling with afterNext');
        }
        $this->whenFlagged($this->afterNextFlag, \PHP_FLOAT_MAX, $fiber);
    }

    public function whenFlagged(object $flag, float $timeout, \Fiber $fiber): void
    {
        if (isset($this->pending[$fiber])) {
            throw new \LogicException('Fiber is already pending when enqueueing');
        }
        if ($flag instanceof \Fiber && $this->isBlockedByFlag($flag, $fiber)) {
            // Detect cycles
            throw new \LogicException('Await cycle deadlock detected');
        }

        if (!isset($this->flaggedFibers[$flag])) {
            $this->flaggedFibers[$flag] = Flag::create($this);
        }

        $this->flagGraph[$fiber] = $flag;
        $this->flaggedFibers[$flag]->add($fiber);
        $this->pending[$fiber] = \microtime(true) + $timeout;
    }

    /**
     * Returns true if `$fiber` is blocked by `$flag`. If `$flag` is a
     * fiber, the check is performed recursively to detect cycles.
     */
    private function isBlockedByFlag(\Fiber $fiber, object $flag): bool
    {
        if ($fiber === $flag) {
            throw new \InvalidArgumentException("A fiber can't block itself");
        }

        $current = $fiber;
        do {
            if (!isset($this->flagGraph[$current])) {
                // The fiber is not blocked
                return false;
            }
            $current = $this->flagGraph[$current];
            if ($current === $flag) {
                // The fiber is blocked by the flag
                return true;
            }
        } while ($current instanceof \Fiber);

        return false;
    }

    public function whenIdle(float $timeout, \Fiber $fiber): void
    {
        if (isset($this->pending[$fiber])) {
            throw new \LogicException('Fiber is already pending in whenIdle');
        }
        $this->whenFlagged($this->idleFlag, $timeout, $fiber);
    }

    public function whenResourceActivity(mixed $resource, int $mode, float $timeout, \Fiber $fiber): void
    {
        if (isset($this->pending[$fiber])) {
            throw new \LogicException('Fiber is already pending in whenResourceActivity');
        }
        if (!\is_resource($resource) || 'stream' !== \get_resource_type($resource)) {
            throw new \InvalidArgumentException('Expecting a stream resource type');
        }
        $resourceId = \get_resource_id($resource);
        if (isset($this->streams[$resourceId])) {
            throw new \RuntimeException('The stream resource is already being monitored');
        }
        $this->streams[$resourceId]      = $resource;
        $this->streamModes[$resourceId]  = $mode;
        $this->streamFibers[$resourceId] = $fiber;
        $this->pending[$fiber]           = \microtime(true) + $timeout;
    }

    public function getLastResourceState(mixed $resource): ?int
    {
        return $this->streamModes[\get_resource_id($resource)] ?? null;
    }

    public function whenTimeElapsed(float $seconds, \Fiber $fiber): void
    {
        if (isset($this->pending[$fiber])) {
            throw new \LogicException('Fiber is already pending in whenTimeElapsed');
        }
        if ($seconds > 0) {
            $this->pending[$fiber] = \PHP_FLOAT_MAX;
            $this->scheduler->schedule($seconds + \microtime(true), $fiber);
        } else {
            $this->enqueue($fiber);
        }
    }

    /**
     * Cancel a blocked fiber by throwing an exception in the fiber. If
     * an exception is not provided, a CancelledException is thrown.
     *
     * @throws \RuntimeException
     * @throws \LogicException
     */
    public function cancel(\Fiber $fiber, ?\Throwable $exception = null): void
    {
        if (!isset($this->contexts[$fiber])) {
            throw new \LogicException('The fiber (' . Debug::getDebugInfo($fiber) . ') is not a phasync fiber');
        }
        if (!isset($this->pending[$fiber])) {
            throw new \RuntimeException('The fiber (' . Debug::getDebugInfo($fiber) . ') is not blocked');
        }

        // Search for fibers waiting for IO
        $index = \array_search($fiber, $this->streamFibers, true);
        if (\is_int($index)) {
            unset($this->streams[$index], $this->streamModes[$index], $this->streamFibers[$index]);
            $this->enqueueWithException($fiber, $exception ?? new CancelledException('Operation cancelled'));

            return;
        }

        // Search for fibers that are delayed
        if ($this->scheduler->contains($fiber)) {
            $this->scheduler->cancel($fiber);
            $this->enqueueWithException($fiber, $exception ?? new CancelledException('Operation cancelled'));

            return;
        }

        // Search for fibers that are waiting for a flag
        foreach ($this->flaggedFibers as $flag => $fiberStore) {
            if ($fiberStore->contains($fiber)) {
                $fiberStore->remove($fiber);
                $this->enqueueWithException($fiber, $exception ?? new CancelledException('Operation cancelled'));

                return;
            }
        }

        // If the fiber hasn't been found yet, it must have already been
        // enqueued.
        $this->fiberExceptionHolders[$fiber] = $this->makeExceptionHolder($exception ?? new CancelledException('Operation cancelled'), $fiber);
    }

    /**
     * Gets the exception for a terminated fiber and returns the ExceptionHolder instance
     * to the pool for reuse.
     *
     * {@inheritdoc}
     */
    public function getException(\Fiber $fiber): ?\Throwable
    {
        if (!$fiber->isTerminated()) {
            throw new \LogicException("Can't get exception from a running fiber this way");
        }
        if (isset($this->fiberExceptions[$fiber])) {
            // Exception has been retrieved from the exception holder
            // before.
            return $this->fiberExceptions[$fiber];
        } elseif (isset($this->fiberExceptionHolders[$fiber])) {
            // Exception is stored in an exception holder, which can
            // now be returned to the pool
            $eh        = $this->fiberExceptionHolders[$fiber];
            $exception = $eh->get();
            $eh->returnToPool();
            unset($this->fiberExceptionHolders[$fiber], $eh);
            if (null !== $exception) {
                return $this->fiberExceptions[$fiber] = $exception;
            }
        }

        return null;
    }

    public function getCurrentFiber(): ?\Fiber
    {
        return $this->currentFiber;
    }

    public function getCurrentContext(): ?ContextInterface
    {
        return $this->currentContext;
    }

    private function checkTimeouts(): void
    {
        $now = \microtime(true);
        foreach ($this->pending as $fiber) {
            if ($this->pending[$fiber] <= $now) {
                $this->cancel($fiber, new TimeoutException('Operation timed out for ' . Debug::getDebugInfo($fiber)));
            }
        }
        $this->lastTimeoutCheck = $now;
    }

    /**
     * To ensure that no exceptions will be lost, an ExceptionHolder class is used.
     * When the Fiber is garbage collected, the ExceptionHolder instance will be
     * destroyed thanks to the WeakMap. The ExceptionHolder tracks if the exception
     * is retrieved. If it has not been retrieved when the ExceptionHolders'
     * destructor is invoked, the exception will be attached to the nearest ancestor
     * Fiber.
     */
    private function makeExceptionHolder(\Throwable $exception, \Fiber $fiber): FiberExceptionHolder
    {
        $context = $this->getContext($fiber);

        return FiberExceptionHolder::create($exception, $fiber, static function (\Throwable $exception, \WeakReference $fiberRef) use ($context) {
            // This fallback should only happen if exceptions are not
            // properly handled in the context.
            $context->setContextException($exception);
        });
    }

    /**
     * Whenever a fiber is terminated, this method must be used. It will ensure that any
     * deferred closures are immediately run and that garbage collection will occur.
     * If the Fiber threw an exception, ensure it is thrown in the parent if that is still
     * running, or
     *
     * @return void
     */
    private function handleTerminatedFiber(\Fiber $fiber)
    {
        $context = $this->contexts[$fiber];
        $this->raiseFlag($fiber);
        unset($this->contexts[$fiber]->getFibers()[$fiber]);
        unset($this->contexts[$fiber], $this->parentFibers[$fiber]);
        $this->shouldGarbageCollect = true;

        if (0 === $context->getFibers()->count() && ($e = $this->getException($fiber))) {
            // This is the last fiber remaining in the context, so if it throws
            // it is the last opportunity to set the context exception. Any unhandled
            // exceptions already set at the context from a child coroutine has
            // precedence.
            if (!$context->getContextException()) {
                $context->setContextException($e);
            }
        }
    }
}
=======
<?php
namespace phasync\Drivers;

use Closure;
use Fiber;
use InvalidArgumentException;
use LogicException;
use phasync\CancelledException;
use phasync\Context\ContextInterface;
use phasync\Context\DefaultContext;
use phasync\Context\ServiceContext;
use phasync\Drivers\DriverInterface;
use phasync\TimeoutException;
use phasync\Debug;
use phasync\Internal\FiberExceptionHolder;
use phasync\Internal\Flag;
use phasync\Internal\Scheduler;
use RuntimeException;
use SplObjectStorage;
use SplQueue;
use stdClass;
use Throwable;
use WeakMap;
use WeakReference;

final class StreamSelectDriver implements DriverInterface {

    /**
     * Holds the queue of fibers that will be activated on the next
     * invocation of {@see StreamSelectDriver::tick()}
     * 
     * @var SplQueue<Fiber>
     */
    private readonly SplQueue $queue;

    /**
     * Holds a reference to all Fiber that are created by this driver.
     * Service fibers have a special service context.
     * 
     * @var WeakMap<Fiber, ContextInterface>
     */
    private readonly WeakMap $contexts;

    /**
     * Holds a reference to all fibers that will be resumed by this event
     * loop, and their timeout timestamp.
     * 
     * @var SplObjectStorage<Fiber, float>
     */
    private readonly SplObjectStorage $pending;    

    /**
     * Maps child fibers to their parent fibers, unless the fiber
     * is a root fiber.
     * 
     * @var WeakMap<Fiber,null|Fiber>
     */
    private readonly WeakMap $parentFibers;

    /**
     * Exceptions to be thrown inside a fiber, or exceptions that
     * weren't handled by a terminated fiber is stored here in an
     * ExceptionHolder object. ExceptionHolder objects is a safe-
     * guard against unhandled exceptions, by using their destructor
     * to check if the exception was retrieved externally and if not,
     * it should ensure that the exception surfaces.
     * 
     * @var WeakMap<Fiber, FiberExceptionHolder>
     */
    private readonly WeakMap $fiberExceptionHolders;

    /**
     * When an exception is caught from the exception holder, it is
     * moved here to ensure it can be retrieved in the future, since
     * multiple coroutines can await the same fiber and the exception
     * needs to be thrown also there. When an exception is stored here
     * it is assumed that it has been properly handled, and no longer
     * needs the FiberExceptionHolder object as a safeguard.
     * 
     * @var WeakMap<Fiber, Throwable>
     */
    private readonly WeakMap $fiberExceptions;

    /**
     * A min-heap that provides fast access to the next fiber to be
     * activated due to a planned sleep.
     * 
     * @var Scheduler
     */
    private readonly Scheduler $scheduler;

    /**
     * All streams where we are waiting for it to become readable
     * 
     * @var array<int,resource>
     */
    private array $streams = [];

    /**
     * All stream modes as a bitmap of {@see DriverInterface} constants.
     * 
     * @var array<int,int>
     */
    private array $streamModes = [];

    /**
     * Maps the stream resource to a Fiber instance for readable,
     * writable and exception polling.
     * 
     * @return array<int,Fiber> 
     */
    private array $streamFibers = [];

    private array $streamResults = [];

    /**
     * Holds a reference to fibers that are waiting for a flag to be
     * raised. The Flag object will automatically resume all fibers
     * if the object is garbage collected.
     * 
     * @var WeakMap<object, Flag>
     */
    private WeakMap $flaggedFibers;

    /**
     * The time of the last timeout check iteration. This value is used
     * because checking for timeouts involves a scan through all blocked
     * fibers and is slightly expensive.
     * 
     * @var float
     */
    private float $lastTimeoutCheck = 0;

    /**
     * The time that we last activated tasks waiting for idle. Tasks waiting
     * for idle time will never wait more than one second before they are 
     * activated.
     * 
     * @var float
     */
    private float $lastIdleRun = 0;

    /**
     * This WeakMap traces which flag a fiber is waiting for.
     * 
     * @var WeakMap<Fiber, object>
     */
    public WeakMap $flagGraph;

    /**
     * True if cyclic garbage collection should be performed.
     * 
     * @var bool
     */
    private bool $shouldGarbageCollect = false;

    /**
     * The time since the last garbage collect cycles invoked.
     * 
     * @var float
     */
    private float $lastGarbageCollect = 0;

    private ServiceContext $serviceContext;

    private stdClass $idleFlag;
    private stdClass $afterNextFlag;

    private ?Fiber $currentFiber = null;
    private ?ContextInterface $currentContext = null;

    public function __construct() {
        /*
        register_shutdown_function(function() {
            $t = microtime(true);
            while (microtime(true) - $t < 5 && $this->pending->count() > 0) {
                $this->tick();
            }
            echo "SHUTDOWN FUNCTION " . (microtime(true) - $t) . " " . $this->pending->count() . "\n";
        });
        */
        $this->queue = new SplQueue();
        $this->contexts = new WeakMap();
        $this->pending = new SplObjectStorage();
        $this->parentFibers = new WeakMap();
        $this->fiberExceptionHolders = new WeakMap();
        $this->fiberExceptions = new WeakMap();
        $this->scheduler = new Scheduler();
        $this->flaggedFibers = new WeakMap();
        $this->flagGraph = new WeakMap();
        $this->idleFlag = new stdClass();
        $this->afterNextFlag = new stdClass();
        $this->serviceContext = new ServiceContext();
    }

    public function dumpState() {
        echo "----------------------------- STATE -----------------------------\n";
        $states = [
            'suspended' => 0,
            'terminated' => 0,
            'running' => 0,
        ];

        foreach ($this->contexts as $fiber => $context) {
            if ($fiber->isRunning()) $states['running']++;
            elseif ($fiber->isSuspended()) $states['suspended']++;
            elseif ($fiber->isTerminated()) $states['terminated']++;
        }

        /*
        foreach ($this->contexts as $fiber => $context) {
            echo "CONTEXT " . \spl_object_id($context) . "\n";
            foreach ($context->getFibers() as $fiber => $void) {
                echo " - " . Debug::getDebugInfo($fiber) . "\n";
            }
        }
        */

        foreach ($states as $k => $v) {
            echo "$k=$v ";
        }
        echo "Queue={$this->queue->count()} Contexts={$this->contexts->count()} Pending={$this->pending->count()} ".
            "ParentFibers={$this->parentFibers->count()} ".
            "Scheduler={$this->scheduler->count()} FlaggedFibers={$this->flaggedFibers->count()}\n";
    }

    public function count(): int {
        return $this->pending->count();
    }

    public function tick(): void {
        $now = \microtime(true);
        $queue = $this->queue;

        // Check if any fibers have timed out
        if ($now - $this->lastTimeoutCheck > 0.1) {
            $this->checkTimeouts();
        }

        /**
         * Activate any fibers from the scheduler
         */
        while (!$this->scheduler->isEmpty() && $this->scheduler->getNextTimestamp() <= $now) {
            $fiber = $this->scheduler->extract();
            $queue->enqueue($fiber);
        }

        /**
         * Determine how long it is until the next coroutine will be running
         */
        $maxSleepTime = $queue->count() === 0 ? 0.5 : 0;

        /**
         * Ensure the delay is not too long for the scheduler
         */
        if ($maxSleepTime > 0 && !$this->scheduler->isEmpty()) {
            $maxSleepTime = \min($maxSleepTime, $this->scheduler->getNextTimestamp() - $now);
        }
        
        if ($maxSleepTime > 0) {
            // Use idle times as opportunity to check timeouts
            if ($now - $this->lastTimeoutCheck > 0.1) {
                $this->checkTimeouts();
            }

            // If work was added, cancel the sleep
            if ($this->queue->count() > 0) {
                $maxSleepTime = 0;
            }
        } else {
            // Ensure non-negative sleep time
            $maxSleepTime = 0;
        }

        $afterNextCount = isset($this->flaggedFibers[$this->afterNextFlag]) ? $this->flaggedFibers[$this->afterNextFlag]->count() : 0;
        $idleCount = isset($this->flaggedFibers[$this->idleFlag]) ? $this->flaggedFibers[$this->idleFlag]->count() : 0;

        if ($maxSleepTime > 0 && $afterNextCount > 0 && $queue->count() === 0 && count($this->streams) === 0) {
            $maxSleepTime = 0;
        }

        if ($now - $this->lastIdleRun > 1 || ($idleCount > 0 && $maxSleepTime > 0)) {
            // Raise the idle flag
            $this->lastIdleRun = $now;
            $this->raiseFlag($this->idleFlag);
        }


        /**
         * Activate any Fibers waiting for stream activity
         */
        if (!empty($this->streamFibers)) {
            $reads = [];
            $writes = [];
            $excepts = [];

            foreach ($this->streams as $streamId => $stream) {
                $streamMode = $this->streamModes[$streamId];
                if (($streamMode & DriverInterface::STREAM_READ) !== 0) {
                    $reads[] = $stream;
                }
                if (($streamMode & DriverInterface::STREAM_WRITE) !== 0) {
                    $writes[] = $stream;
                }
                if (($streamMode & DriverInterface::STREAM_EXCEPT) !== 0) {
                    $excepts[] = $stream;
                }
            }

            $result = \stream_select($reads, $writes, $excepts, (int)($maxSleepTime), (int) (($maxSleepTime - (int)($maxSleepTime)) * 1000000));

            if (\is_int($result) && $result > 0) {
                $fibersToEnqueue = [];
                $streamResults = [];
                foreach ($reads as $readableStream) {
                    $id = \get_resource_id($readableStream);
                    $streamResults[$id] = DriverInterface::STREAM_READ | ($streamResults[$id] ?? 0);
                    if (is_array($this->streamFibers[$id])) {
                        foreach ($this->streamFibers[$id]['r'] as $f) {
                            $fibersToEnqueue[\spl_object_id($f)] = $f;
                        }
                        unset($this->streamFibers[$id]['r']);
                        if (empty($this->streamFibers[$id])) {
                            unset($this->streamFibers[$id], $this->streams[$id]);
                        }
                        $this->streamModes[$id] = $this->streamModes[$id] & (~DriverInterface::STREAM_READ);
                    } else {
                        $fibersToEnqueue[\spl_object_id($this->streamFibers[$id])] = $this->streamFibers[$id];
                        unset($this->streamFibers[$id], $this->streams[$id]);                
                    }
                }
                foreach ($writes as $writableStream) {
                    $id = \get_resource_id($writableStream);
                    $streamResults[$id] = DriverInterface::STREAM_WRITE | ($streamResults[$id] ?? 0);
                    if (is_array($this->streamFibers[$id])) {
                        foreach ($this->streamFibers[$id]['w'] as $f) {
                            $fibersToEnqueue[\spl_object_id($f)] = $f;
                        }
                        unset($this->streamFibers[$id]['w']);
                        if (empty($this->streamFibers[$id])) {
                            unset($this->streamFibers[$id], $this->streams[$id], $this->streamModes[$id]);
                        }
                        $this->streamModes[$id] = $this->streamModes[$id] & (~DriverInterface::STREAM_WRITE);
                    } else {
                        $fibersToEnqueue[\spl_object_id($this->streamFibers[$id])] = $this->streamFibers[$id];
                        unset($this->streamFibers[$id], $this->streams[$id], $this->streamModes[$id]);                
                    }
                }
                foreach ($excepts as $exceptStream) {
                    $id = \get_resource_id($exceptStream);
                    $streamResults[$id] = DriverInterface::STREAM_EXCEPT | ($streamResults[$id] ?? 0);
                    if (is_array($this->streamFibers[$id])) {
                        foreach ($this->streamFibers[$id]['e'] as $f) {
                            $fibersToEnqueue[\spl_object_id($f)] = $f;
                        }
                        unset($this->streamFibers[$id]['e']);
                        if (empty($this->streamFibers[$id])) {
                            unset($this->streamFibers[$id], $this->streams[$id], $this->streamModes[$id]);
                        }
                        $this->streamModes[$id] = $this->streamModes[$id] & (~DriverInterface::STREAM_EXCEPT);
                    } else {
                        $fibersToEnqueue[\spl_object_id($this->streamFibers[$id])] = $this->streamFibers[$id];
                        unset($this->streamFibers[$id], $this->streams[$id], $this->streamModes[$id]);                
                    }
                }
                foreach ($fibersToEnqueue as $f) {
                    $this->enqueue($f);
                }
                unset($fibersToEnqueue, $f);
                $this->streamResults = \array_replace($this->streamResults, $streamResults);
            }
        } elseif ($maxSleepTime > 0) {
            // There are no fibers waiting for afterNext, and the 
            \usleep((int)($maxSleepTime * 1000000));
        }

        /**
         * Ensure afterNext fibers are given an opportunity to run
         */
        $this->raiseFlag($this->afterNextFlag);

        /**
         * Run enqueued fibers
         */
        $fiberCount = $queue->count();
        $fiberExceptionHolders = $this->fiberExceptionHolders;
        $contexts = $this->contexts;
        for ($i = 0; $i < $fiberCount && !$queue->isEmpty(); $i++) {
            $fiber = $queue->dequeue();
            unset($this->pending[$fiber]);

            again:

            try {
                $this->currentFiber = $fiber;
                $this->currentContext = $contexts[$fiber];

                if (isset($fiberExceptionHolders[$fiber])) {
                    // We got an opportunity to throw the exception inside the coroutine
                    $eh = $fiberExceptionHolders[$fiber];
                    unset($fiberExceptionHolders[$fiber]);
                    $exception = $eh->get();
                    $eh->returnToPool();
                    $value = $fiber->throw($exception);
                } else {
                    $value = $fiber->resume();
                }
                if ($value instanceof Fiber) {
                    // If a Fiber suspends itself with another Fiber, it swaps with that fiber.
                    // In this case, no exception was thrown and the fiber is not terminated
                    //$this->enqueue($value);
                    $fiber = $value;
                    goto again;
                }
            } catch (Throwable $e) {
                /**
                 * In case this exception is not caught, we must store it in an
                 * exception holder which will surface the exception if the fiber
                 * is garbage collected. Ideally the exception holder will not be
                 * garbage collected.
                 */
                $fiberExceptionHolders[$fiber] = $this->makeExceptionHolder($e, $fiber);
            }
            /**
             * Whenever a fiber is terminated, we'll actively check it 
             * here to ensure deferred closures can run as soon as possible
             */
            if ($fiber->isTerminated()) {
                $this->handleTerminatedFiber($fiber);
            }
        }
        $this->currentFiber = null;
        $this->currentContext = null;

        if ($this->shouldGarbageCollect && $now - $this->lastGarbageCollect > 0.5) {
            \gc_collect_cycles();
            $this->lastGarbageCollect = $now;
            $this->shouldGarbageCollect = false;    
        }
    }

    public function runService(Closure $closure): void {
        $fiber = $this->create(closure: $closure, context: $this->serviceContext);
        unset($this->parentFibers[$fiber]);
    }

    public function create(Closure $closure, array $args = [], ?ContextInterface $context=null): Fiber {                
        if ($context !== null) {
            $context->activate();
        }
        $fiber = new Fiber($closure);

        $currentFiber = $this->currentFiber;
        $currentContext = $this->currentContext ?? new DefaultContext();
        $this->contexts[$fiber] = $context ?? ($context = $currentContext);
        $this->parentFibers[$fiber] = $currentFiber;

        // The context should track all fibers associated with it. This is
        // especially useful to ensure nested phasync::run() calls complete
        // in order.
        $context->getFibers()[$fiber] = true;

        // Start the code in the Fiber, so that we don't have to support
        // launching of coroutines as part of the event loop.
        try {
            $this->currentFiber = $fiber;
            $this->currentContext = $context;
            $value = $fiber->start(...$args);
            while ($value instanceof Fiber) {
                try {
                    $this->currentFiber = $value;
                    $this->currentContext = $this->contexts[$fiber];
                    $value = $value->resume();
                } catch (Throwable $e) {
                    $this->enqueueWithException($value, $e);
                    $value = null;
                }
            }
            return $fiber;
        } catch (Throwable $e) {
            $this->fiberExceptionHolders[$fiber] = $this->makeExceptionHolder($e, $fiber);
            return $fiber;
        } finally {
            $this->currentFiber = $currentFiber;
            $this->currentContext = $currentContext;
            if ($fiber->isTerminated()) {
                $this->handleTerminatedFiber($fiber);
            }        
        }
    }

    public function getContext(Fiber $fiber): ?ContextInterface {
        return $this->contexts[$fiber] ?? null;
    }

    public function raiseFlag(object $flag): int {
        if (!isset($this->flaggedFibers[$flag])) {
            return 0;
        }

        return $this->flaggedFibers[$flag]->raiseFlag();
    }

    public function enqueue(Fiber $fiber): void {
        if ($fiber->isTerminated()) {
            throw new LogicException("Can't enqueue a terminated fiber");
        }
        $this->pending[$fiber] = \PHP_FLOAT_MAX;
        $this->queue->enqueue($fiber);
    }

    public function enqueueWithException(Fiber $fiber, Throwable $exception): void {
        $this->fiberExceptionHolders[$fiber] = $this->makeExceptionHolder($exception, $fiber);
        $this->enqueue($fiber);
    }

    public function afterNext(Fiber $fiber): void {
        if (isset($this->pending[$fiber])) {
            throw new LogicException("Fiber is already pending when scheduling with afterNext");
        }
        $this->whenFlagged($this->afterNextFlag, PHP_FLOAT_MAX, $fiber);
    }

    public function whenFlagged(object $flag, float $timeout, Fiber $fiber): void {
        if (isset($this->pending[$fiber])) {
            throw new LogicException("Fiber is already pending when enqueueing");
        }
        if ($flag instanceof Fiber && $this->isBlockedByFlag($flag, $fiber)) {
            // Detect cycles
            throw new LogicException("Await cycle deadlock detected");
        }

        if (!isset($this->flaggedFibers[$flag])) {
            $this->flaggedFibers[$flag] = Flag::create($this);
        }

        $this->flagGraph[$fiber] = $flag;
        $this->flaggedFibers[$flag]->add($fiber);
        $this->pending[$fiber] = \microtime(true) + $timeout;
    }

    /**
     * Returns true if `$fiber` is blocked by `$flag`. If `$flag` is a
     * fiber, the check is performed recursively to detect cycles.
     * 
     * @param Fiber $fiber 
     * @param object $flag 
     * @return bool 
     */
    private function isBlockedByFlag(Fiber $fiber, object $flag): bool {
        if ($fiber === $flag) {
            throw new InvalidArgumentException("A fiber can't block itself");
        }

        $current = $fiber;
        do {
            if (!isset($this->flagGraph[$current])) {
                // The fiber is not blocked
                return false;
            }
            $current = $this->flagGraph[$current];
            if ($current === $flag) {
                // The fiber is blocked by the flag
                return true;
            }            
        } while ($current instanceof Fiber);

        return false;
    }

    public function whenIdle(float $timeout, Fiber $fiber): void {
        if (isset($this->pending[$fiber])) {
            throw new LogicException("Fiber is already pending in whenIdle");
        }
        $this->whenFlagged($this->idleFlag, $timeout, $fiber);
    }

    public function whenResourceActivity(mixed $resource, int $mode, float $timeout, Fiber $fiber): void {
        if (isset($this->pending[$fiber])) {
            throw new LogicException("Fiber is already pending in whenResourceActivity");
        }
        if (!\is_resource($resource) || \get_resource_type($resource) !== 'stream') {
            throw new InvalidArgumentException("Expecting a stream resource type");
        }
        $resourceId = \get_resource_id($resource);
        if (isset($this->streams[$resourceId])) {
            if (!is_array($this->streamFibers[$resourceId])) {
                $existingFiber = $this->streamFibers[$resourceId];
                $this->streamFibers[$resourceId] = [
                    'r' => [],
                    'w' => [],
                    'e' => [],
                ];
                if ($this->streamModes[$resourceId] & DriverInterface::STREAM_READ) {
                    $this->streamFibers[$resourceId]['r'][] = $existingFiber;
                }
                if ($this->streamModes[$resourceId] & DriverInterface::STREAM_WRITE) {
                    $this->streamFibers[$resourceId]['w'][] = $existingFiber;
                }
                if ($this->streamModes[$resourceId] & DriverInterface::STREAM_EXCEPT) {
                    $this->streamFibers[$resourceId]['e'][] = $existingFiber;
                }
            }
        }
        if (isset($this->streams[$resourceId])) {
            // multi fiber watch mode
            $this->streamModes[$resourceId] |= $mode;
            if ($mode & DriverInterface::STREAM_READ) {
                $this->streamFibers[$resourceId]['r'][] = $fiber;
            }
            if ($mode & DriverInterface::STREAM_WRITE) {
                $this->streamFibers[$resourceId]['w'][] = $fiber;
            }
            if ($mode & DriverInterface::STREAM_EXCEPT) {
                $this->streamFibers[$resourceId]['e'][] = $fiber;
            }
        } else {
            // Single fiber watch mode
            $this->streams[$resourceId] = $resource;
            $this->streamModes[$resourceId] = $mode;    
            $this->streamFibers[$resourceId] = $fiber;
        }
        $this->pending[$fiber] = \microtime(true) + $timeout;
    }

    public function getLastResourceState(mixed $resource): ?int {
        return $this->streamResults[\get_resource_id($resource)] ?? null;
    }


    public function whenTimeElapsed(float $seconds, Fiber $fiber): void {
        if (isset($this->pending[$fiber])) {
            throw new LogicException("Fiber is already pending in whenTimeElapsed");
        }
        if ($seconds > 0) {
            $this->pending[$fiber] = PHP_FLOAT_MAX;
            $this->scheduler->schedule($seconds + microtime(true), $fiber);
        } else {
            $this->enqueue($fiber);
        }
    }

    /**
     * Cancel a blocked fiber by throwing an exception in the fiber. If
     * an exception is not provided, a CancelledException is thrown.
     * 
     * @param Fiber $fiber 
     * @param null|Throwable $exception 
     * @return void 
     * @throws RuntimeException 
     * @throws LogicException 
     */
    public function cancel(Fiber $fiber, ?Throwable $exception = null): void {
        if (!isset($this->contexts[$fiber])) {
            throw new LogicException("The fiber (" . Debug::getDebugInfo($fiber) . ") is not a phasync fiber");
        }
        if (!isset($this->pending[$fiber])) {
            throw new RuntimeException("The fiber (" . Debug::getDebugInfo($fiber) . ") is not blocked");
        }

        // Search for fibers waiting for IO
        $index = \array_search($fiber, $this->streamFibers, true);
        if (\is_int($index)) {
            unset($this->streams[$index], $this->streamModes[$index], $this->streamFibers[$index]);            
            $this->enqueueWithException($fiber, $exception ?? new CancelledException("Operation cancelled"));
            return;
        }

        // Search for fibers that are delayed
        if ($this->scheduler->contains($fiber)) {
            $this->scheduler->cancel($fiber);
            $this->enqueueWithException($fiber, $exception ?? new CancelledException("Operation cancelled"));
            return;
        }

        // Search for fibers that are waiting for a flag
        foreach ($this->flaggedFibers as $flag => $fiberStore) {
            if ($fiberStore->contains($fiber)) {
                $fiberStore->remove($fiber);
                $this->enqueueWithException($fiber, $exception ?? new CancelledException("Operation cancelled"));
                return;
            }
        }

        // If the fiber hasn't been found yet, it must have already been
        // enqueued.
        $this->fiberExceptionHolders[$fiber] = $this->makeExceptionHolder($exception ?? new CancelledException("Operation cancelled"), $fiber);
    }

    /**
     * Gets the exception for a terminated fiber and returns the ExceptionHolder instance
     * to the pool for reuse.
     * 
     * @inheritdoc
     * @param Fiber $fiber 
     * @return null|Throwable 
     */
    public function getException(Fiber $fiber): ?Throwable {
        if (!$fiber->isTerminated()) {
            throw new LogicException("Can't get exception from a running fiber this way");
        }
        if (isset($this->fiberExceptions[$fiber])) {
            // Exception has been retrieved from the exception holder
            // before.
            return $this->fiberExceptions[$fiber];
        } elseif (isset($this->fiberExceptionHolders[$fiber])) {
            // Exception is stored in an exception holder, which can
            // now be returned to the pool
            $eh = $this->fiberExceptionHolders[$fiber];
            $exception = $eh->get();
            $eh->returnToPool();
            unset($this->fiberExceptionHolders[$fiber], $eh);
            if ($exception !== null) {
                return $this->fiberExceptions[$fiber] = $exception;
            }
        }
        return null;
    }

    public function getCurrentFiber(): ?Fiber {
        return $this->currentFiber;
    }

    public function getCurrentContext(): ?ContextInterface {
        return $this->currentContext;
    }

    private function checkTimeouts(): void {
        $now = microtime(true);
        foreach ($this->pending as $fiber) {
            if ($this->pending[$fiber] <= $now) {
                $this->cancel($fiber, new TimeoutException("Operation timed out for " . Debug::getDebugInfo($fiber)));
            }
        }
        $this->lastTimeoutCheck = $now;
    }

    /**
     * To ensure that no exceptions will be lost, an ExceptionHolder class is used.
     * When the Fiber is garbage collected, the ExceptionHolder instance will be
     * destroyed thanks to the WeakMap. The ExceptionHolder tracks if the exception
     * is retrieved. If it has not been retrieved when the ExceptionHolders'
     * destructor is invoked, the exception will be attached to the nearest ancestor
     * Fiber.
     * 
     * @param Throwable $exception 
     * @param Fiber $fiber 
     * @return FiberExceptionHolder 
     */
    private function makeExceptionHolder(Throwable $exception, Fiber $fiber): FiberExceptionHolder {
        $context = $this->getContext($fiber);
        return FiberExceptionHolder::create($exception, $fiber, static function(Throwable $exception, WeakReference $fiberRef) use ($context) {
            // This fallback should only happen if exceptions are not
            // properly handled in the context.
            $context->setContextException($exception);
        });
    }

    /**
     * Whenever a fiber is terminated, this method must be used. It will ensure that any
     * deferred closures are immediately run and that garbage collection will occur.
     * If the Fiber threw an exception, ensure it is thrown in the parent if that is still
     * running, or 
     * 
     * @param Fiber $fiber 
     * @return void 
     */
    private function handleTerminatedFiber(Fiber $fiber) {
        $context = $this->contexts[$fiber];
        $this->raiseFlag($fiber);
        unset($this->contexts[$fiber]->getFibers()[$fiber]);
        unset($this->contexts[$fiber], $this->parentFibers[$fiber]);
        $this->shouldGarbageCollect = true;

        if ($context->getFibers()->count() === 0 && ($e = $this->getException($fiber))) {
            // This is the last fiber remaining in the context, so if it throws
            // it is the last opportunity to set the context exception. Any unhandled
            // exceptions already set at the context from a child coroutine has
            // precedence.
            if (!$context->getContextException()) {
                $context->setContextException($e);
            }
        }
    }
}
>>>>>>> 74f2e9b9
<|MERGE_RESOLUTION|>--- conflicted
+++ resolved
@@ -1,725 +1,3 @@
-<<<<<<< HEAD
-<?php
-
-namespace phasync\Drivers;
-
-use Fiber;
-use phasync\CancelledException;
-use phasync\Context\ContextInterface;
-use phasync\Context\DefaultContext;
-use phasync\Context\ServiceContext;
-use phasync\Debug;
-use phasync\Internal\FiberExceptionHolder;
-use phasync\Internal\Flag;
-use phasync\Internal\Scheduler;
-use phasync\TimeoutException;
-use WeakMap;
-
-final class StreamSelectDriver implements DriverInterface
-{
-    /**
-     * Holds the queue of fibers that will be activated on the next
-     * invocation of {@see StreamSelectDriver::tick()}
-     *
-     * @var \SplQueue<\Fiber>
-     */
-    private readonly \SplQueue $queue;
-
-    /**
-     * Holds a reference to all Fiber that are created by this driver.
-     * Service fibers have a special service context.
-     *
-     * @var \WeakMap<\Fiber, ContextInterface>
-     */
-    private readonly \WeakMap $contexts;
-
-    /**
-     * Holds a reference to all fibers that will be resumed by this event
-     * loop, and their timeout timestamp.
-     *
-     * @var \SplObjectStorage<\Fiber, float>
-     */
-    private readonly \SplObjectStorage $pending;
-
-    /**
-     * Maps child fibers to their parent fibers, unless the fiber
-     * is a root fiber.
-     *
-     * @var \WeakMap<\Fiber,\Fiber|null>
-     */
-    private readonly \WeakMap $parentFibers;
-
-    /**
-     * Exceptions to be thrown inside a fiber, or exceptions that
-     * weren't handled by a terminated fiber is stored here in an
-     * ExceptionHolder object. ExceptionHolder objects is a safe-
-     * guard against unhandled exceptions, by using their destructor
-     * to check if the exception was retrieved externally and if not,
-     * it should ensure that the exception surfaces.
-     *
-     * @var \WeakMap<\Fiber, FiberExceptionHolder>
-     */
-    private readonly \WeakMap $fiberExceptionHolders;
-
-    /**
-     * When an exception is caught from the exception holder, it is
-     * moved here to ensure it can be retrieved in the future, since
-     * multiple coroutines can await the same fiber and the exception
-     * needs to be thrown also there. When an exception is stored here
-     * it is assumed that it has been properly handled, and no longer
-     * needs the FiberExceptionHolder object as a safeguard.
-     *
-     * @var \WeakMap<\Fiber, \Throwable>
-     */
-    private readonly \WeakMap $fiberExceptions;
-
-    /**
-     * A min-heap that provides fast access to the next fiber to be
-     * activated due to a planned sleep.
-     */
-    private readonly Scheduler $scheduler;
-
-    /**
-     * All streams where we are waiting for it to become readable
-     *
-     * @var array<int,resource>
-     */
-    private array $streams = [];
-
-    /**
-     * All stream modes as a bitmap of {@see DriverInterface} constants.
-     *
-     * @var array<int,int>
-     */
-    private array $streamModes = [];
-
-    /**
-     * Maps the stream resource to a Fiber instance for readable,
-     * writable and exception polling.
-     *
-     * @return array<int,\Fiber>
-     */
-    private array $streamFibers = [];
-
-    /**
-     * Holds a reference to fibers that are waiting for a flag to be
-     * raised. The Flag object will automatically resume all fibers
-     * if the object is garbage collected.
-     *
-     * @var \WeakMap<object, Flag>
-     */
-    private \WeakMap $flaggedFibers;
-
-    /**
-     * The time of the last timeout check iteration. This value is used
-     * because checking for timeouts involves a scan through all blocked
-     * fibers and is slightly expensive.
-     */
-    private float $lastTimeoutCheck = 0;
-
-    /**
-     * The time that we last activated tasks waiting for idle. Tasks waiting
-     * for idle time will never wait more than one second before they are
-     * activated.
-     */
-    private float $lastIdleRun = 0;
-
-    /**
-     * This WeakMap traces which flag a fiber is waiting for.
-     *
-     * @var \WeakMap<\Fiber, object>
-     */
-    public \WeakMap $flagGraph;
-
-    /**
-     * True if cyclic garbage collection should be performed.
-     */
-    private bool $shouldGarbageCollect = false;
-
-    /**
-     * The time since the last garbage collect cycles invoked.
-     */
-    private float $lastGarbageCollect = 0;
-
-    private ServiceContext $serviceContext;
-
-    private \stdClass $idleFlag;
-    private \stdClass $afterNextFlag;
-
-    private ?\Fiber $currentFiber             = null;
-    private ?ContextInterface $currentContext = null;
-
-    public function __construct()
-    {
-        /*
-        register_shutdown_function(function() {
-            $t = microtime(true);
-            while (microtime(true) - $t < 5 && $this->pending->count() > 0) {
-                $this->tick();
-            }
-            echo "SHUTDOWN FUNCTION " . (microtime(true) - $t) . " " . $this->pending->count() . "\n";
-        });
-        */
-        $this->queue                 = new \SplQueue();
-        $this->contexts              = new \WeakMap();
-        $this->pending               = new \SplObjectStorage();
-        $this->parentFibers          = new \WeakMap();
-        $this->fiberExceptionHolders = new \WeakMap();
-        $this->fiberExceptions       = new \WeakMap();
-        $this->scheduler             = new Scheduler();
-        $this->flaggedFibers         = new \WeakMap();
-        $this->flagGraph             = new \WeakMap();
-        $this->idleFlag              = new \stdClass();
-        $this->afterNextFlag         = new \stdClass();
-        $this->serviceContext        = new ServiceContext();
-    }
-
-    public function dumpState()
-    {
-        echo "----------------------------- STATE -----------------------------\n";
-        $states = [
-            'suspended'  => 0,
-            'terminated' => 0,
-            'running'    => 0,
-        ];
-
-        foreach ($this->contexts as $fiber => $context) {
-            if ($fiber->isRunning()) {
-                ++$states['running'];
-            } elseif ($fiber->isSuspended()) {
-                ++$states['suspended'];
-            } elseif ($fiber->isTerminated()) {
-                ++$states['terminated'];
-            }
-        }
-
-        /*
-        foreach ($this->contexts as $fiber => $context) {
-            echo "CONTEXT " . \spl_object_id($context) . "\n";
-            foreach ($context->getFibers() as $fiber => $void) {
-                echo " - " . Debug::getDebugInfo($fiber) . "\n";
-            }
-        }
-        */
-
-        foreach ($states as $k => $v) {
-            echo "$k=$v ";
-        }
-        echo "Queue={$this->queue->count()} Contexts={$this->contexts->count()} Pending={$this->pending->count()} " .
-            "ParentFibers={$this->parentFibers->count()} " .
-            "Scheduler={$this->scheduler->count()} FlaggedFibers={$this->flaggedFibers->count()}\n";
-    }
-
-    public function count(): int
-    {
-        return $this->pending->count();
-    }
-
-    public function tick(): void
-    {
-        $now   = \microtime(true);
-        $queue = $this->queue;
-
-        // Check if any fibers have timed out
-        if ($now - $this->lastTimeoutCheck > 0.1) {
-            $this->checkTimeouts();
-        }
-
-        /*
-         * Activate any fibers from the scheduler
-         */
-        while (!$this->scheduler->isEmpty() && $this->scheduler->getNextTimestamp() <= $now) {
-            $fiber = $this->scheduler->extract();
-            $queue->enqueue($fiber);
-        }
-
-        /**
-         * Determine how long it is until the next coroutine will be running
-         */
-        $maxSleepTime = 0 === $queue->count() ? 0.5 : 0;
-
-        /*
-         * Ensure the delay is not too long for the scheduler
-         */
-        if ($maxSleepTime > 0 && !$this->scheduler->isEmpty()) {
-            $maxSleepTime = \min($maxSleepTime, $this->scheduler->getNextTimestamp() - $now);
-        }
-
-        if ($maxSleepTime > 0) {
-            // Use idle times as opportunity to check timeouts
-            if ($now - $this->lastTimeoutCheck > 0.1) {
-                $this->checkTimeouts();
-            }
-
-            // If work was added, cancel the sleep
-            if ($this->queue->count() > 0) {
-                $maxSleepTime = 0;
-            }
-        } else {
-            // Ensure non-negative sleep time
-            $maxSleepTime = 0;
-        }
-
-        $afterNextCount = isset($this->flaggedFibers[$this->afterNextFlag]) ? $this->flaggedFibers[$this->afterNextFlag]->count() : 0;
-        $idleCount      = isset($this->flaggedFibers[$this->idleFlag]) ? $this->flaggedFibers[$this->idleFlag]->count() : 0;
-
-        if ($maxSleepTime > 0 && $afterNextCount > 0 && 0 === $queue->count() && 0 === \count($this->streams)) {
-            $maxSleepTime = 0;
-        }
-
-        if ($now - $this->lastIdleRun > 1 || ($idleCount > 0 && $maxSleepTime > 0)) {
-            // Raise the idle flag
-            $this->lastIdleRun = $now;
-            $this->raiseFlag($this->idleFlag);
-        }
-
-        /*
-         * Activate any Fibers waiting for stream activity
-         */
-        if (!empty($this->streamFibers)) {
-            $reads   = [];
-            $writes  = [];
-            $excepts = [];
-
-            foreach ($this->streams as $streamId => $stream) {
-                $streamMode = $this->streamModes[$streamId];
-                if (($streamMode & DriverInterface::STREAM_READ) !== 0) {
-                    $reads[] = $stream;
-                }
-                if (($streamMode & DriverInterface::STREAM_WRITE) !== 0) {
-                    $writes[] = $stream;
-                }
-                if (($streamMode & DriverInterface::STREAM_EXCEPT) !== 0) {
-                    $excepts[] = $stream;
-                }
-            }
-
-            $result = \stream_select($reads, $writes, $excepts, (int) $maxSleepTime, ($maxSleepTime - (int) $maxSleepTime) * 1000000);
-
-            if (\is_int($result) && $result > 0) {
-                $pollResults = [];
-                foreach ($reads as $readableStream) {
-                    $id               = \get_resource_id($readableStream);
-                    $pollResults[$id] = DriverInterface::STREAM_READ | ($pollResults[$id] ?? 0);
-                    $queue->enqueue($this->streamFibers[$id]);
-                    unset($this->streamFibers[$id], $this->streams[$id]);
-                }
-                foreach ($writes as $writableStream) {
-                    $id               = \get_resource_id($writableStream);
-                    $pollResults[$id] = DriverInterface::STREAM_WRITE | ($pollResults[$id] ?? 0);
-                    if (!isset($this->streams[$id])) {
-                        continue;
-                    }
-                    $queue->enqueue($this->streamFibers[$id]);
-                    unset($this->streamFibers[$id], $this->streams[$id]);
-                }
-                foreach ($excepts as $exceptStream) {
-                    $id               = \get_resource_id($exceptStream);
-                    $pollResults[$id] = DriverInterface::STREAM_EXCEPT | ($pollResults[$id] ?? 0);
-                    if (!isset($this->streams[$id])) {
-                        continue;
-                    }
-                    $queue->enqueue($this->streamFibers[$id]);
-                    unset($this->streamFibers[$id], $this->streams[$id]);
-                }
-                $this->streamModes = \array_replace($this->streamModes, $pollResults);
-            }
-        } elseif ($maxSleepTime > 0) {
-            // There are no fibers waiting for afterNext, and the
-            \usleep((int) ($maxSleepTime * 1000000));
-        }
-
-        /*
-         * Ensure afterNext fibers are given an opportunity to run
-         */
-        $this->raiseFlag($this->afterNextFlag);
-
-        /**
-         * Run enqueued fibers
-         */
-        $fiberCount            = $queue->count();
-        $fiberExceptionHolders = $this->fiberExceptionHolders;
-        $contexts              = $this->contexts;
-        for ($i = 0; $i < $fiberCount && !$queue->isEmpty(); ++$i) {
-            $fiber = $queue->dequeue();
-            unset($this->pending[$fiber]);
-
-            again:
-
-            try {
-                $this->currentFiber   = $fiber;
-                $this->currentContext = $contexts[$fiber];
-
-                if (isset($fiberExceptionHolders[$fiber])) {
-                    // We got an opportunity to throw the exception inside the coroutine
-                    $eh = $fiberExceptionHolders[$fiber];
-                    unset($fiberExceptionHolders[$fiber]);
-                    $exception = $eh->get();
-                    $eh->returnToPool();
-                    $value = $fiber->throw($exception);
-                } else {
-                    $value = $fiber->resume();
-                }
-                if ($value instanceof \Fiber) {
-                    // If a Fiber suspends itself with another Fiber, it swaps with that fiber.
-                    // In this case, no exception was thrown and the fiber is not terminated
-                    // $this->enqueue($value);
-                    $fiber = $value;
-                    goto again;
-                }
-            } catch (\Throwable $e) {
-                /*
-                 * In case this exception is not caught, we must store it in an
-                 * exception holder which will surface the exception if the fiber
-                 * is garbage collected. Ideally the exception holder will not be
-                 * garbage collected.
-                 */
-                $fiberExceptionHolders[$fiber] = $this->makeExceptionHolder($e, $fiber);
-            }
-            /*
-             * Whenever a fiber is terminated, we'll actively check it
-             * here to ensure deferred closures can run as soon as possible
-             */
-            if ($fiber->isTerminated()) {
-                $this->handleTerminatedFiber($fiber);
-            }
-        }
-        $this->currentFiber   = null;
-        $this->currentContext = null;
-
-        if ($this->shouldGarbageCollect && $now - $this->lastGarbageCollect > 0.5) {
-            \gc_collect_cycles();
-            $this->lastGarbageCollect   = $now;
-            $this->shouldGarbageCollect = false;
-        }
-    }
-
-    public function runService(\Closure $closure): void
-    {
-        $fiber = $this->create(closure: $closure, context: $this->serviceContext);
-        unset($this->parentFibers[$fiber]);
-    }
-
-    public function create(\Closure $closure, array $args = [], ?ContextInterface $context=null): \Fiber
-    {
-        if (null !== $context) {
-            $context->activate();
-        }
-        $fiber = new \Fiber($closure);
-
-        $currentFiber               = $this->currentFiber;
-        $currentContext             = $this->currentContext ?? new DefaultContext();
-        $this->contexts[$fiber]     = $context ?? ($context = $currentContext);
-        $this->parentFibers[$fiber] = $currentFiber;
-
-        // The context should track all fibers associated with it. This is
-        // especially useful to ensure nested phasync::run() calls complete
-        // in order.
-        $context->getFibers()[$fiber] = true;
-
-        // Start the code in the Fiber, so that we don't have to support
-        // launching of coroutines as part of the event loop.
-        try {
-            $this->currentFiber   = $fiber;
-            $this->currentContext = $context;
-            $value                = $fiber->start(...$args);
-            while ($value instanceof \Fiber) {
-                try {
-                    $this->currentFiber   = $value;
-                    $this->currentContext = $this->contexts[$fiber];
-                    $value                = $value->resume();
-                } catch (\Throwable $e) {
-                    $this->enqueueWithException($value, $e);
-                    $value = null;
-                }
-            }
-
-            return $fiber;
-        } catch (\Throwable $e) {
-            $this->fiberExceptionHolders[$fiber] = $this->makeExceptionHolder($e, $fiber);
-
-            return $fiber;
-        } finally {
-            $this->currentFiber   = $currentFiber;
-            $this->currentContext = $currentContext;
-            if ($fiber->isTerminated()) {
-                $this->handleTerminatedFiber($fiber);
-            }
-        }
-    }
-
-    public function getContext(\Fiber $fiber): ?ContextInterface
-    {
-        return $this->contexts[$fiber] ?? null;
-    }
-
-    public function raiseFlag(object $flag): int
-    {
-        if (!isset($this->flaggedFibers[$flag])) {
-            return 0;
-        }
-
-        return $this->flaggedFibers[$flag]->raiseFlag();
-    }
-
-    public function enqueue(\Fiber $fiber): void
-    {
-        if ($fiber->isTerminated()) {
-            throw new \LogicException("Can't enqueue a terminated fiber");
-        }
-        $this->pending[$fiber] = \PHP_FLOAT_MAX;
-        $this->queue->enqueue($fiber);
-    }
-
-    public function enqueueWithException(\Fiber $fiber, \Throwable $exception): void
-    {
-        $this->fiberExceptionHolders[$fiber] = $this->makeExceptionHolder($exception, $fiber);
-        $this->enqueue($fiber);
-    }
-
-    public function afterNext(\Fiber $fiber): void
-    {
-        if (isset($this->pending[$fiber])) {
-            throw new \LogicException('Fiber is already pending when scheduling with afterNext');
-        }
-        $this->whenFlagged($this->afterNextFlag, \PHP_FLOAT_MAX, $fiber);
-    }
-
-    public function whenFlagged(object $flag, float $timeout, \Fiber $fiber): void
-    {
-        if (isset($this->pending[$fiber])) {
-            throw new \LogicException('Fiber is already pending when enqueueing');
-        }
-        if ($flag instanceof \Fiber && $this->isBlockedByFlag($flag, $fiber)) {
-            // Detect cycles
-            throw new \LogicException('Await cycle deadlock detected');
-        }
-
-        if (!isset($this->flaggedFibers[$flag])) {
-            $this->flaggedFibers[$flag] = Flag::create($this);
-        }
-
-        $this->flagGraph[$fiber] = $flag;
-        $this->flaggedFibers[$flag]->add($fiber);
-        $this->pending[$fiber] = \microtime(true) + $timeout;
-    }
-
-    /**
-     * Returns true if `$fiber` is blocked by `$flag`. If `$flag` is a
-     * fiber, the check is performed recursively to detect cycles.
-     */
-    private function isBlockedByFlag(\Fiber $fiber, object $flag): bool
-    {
-        if ($fiber === $flag) {
-            throw new \InvalidArgumentException("A fiber can't block itself");
-        }
-
-        $current = $fiber;
-        do {
-            if (!isset($this->flagGraph[$current])) {
-                // The fiber is not blocked
-                return false;
-            }
-            $current = $this->flagGraph[$current];
-            if ($current === $flag) {
-                // The fiber is blocked by the flag
-                return true;
-            }
-        } while ($current instanceof \Fiber);
-
-        return false;
-    }
-
-    public function whenIdle(float $timeout, \Fiber $fiber): void
-    {
-        if (isset($this->pending[$fiber])) {
-            throw new \LogicException('Fiber is already pending in whenIdle');
-        }
-        $this->whenFlagged($this->idleFlag, $timeout, $fiber);
-    }
-
-    public function whenResourceActivity(mixed $resource, int $mode, float $timeout, \Fiber $fiber): void
-    {
-        if (isset($this->pending[$fiber])) {
-            throw new \LogicException('Fiber is already pending in whenResourceActivity');
-        }
-        if (!\is_resource($resource) || 'stream' !== \get_resource_type($resource)) {
-            throw new \InvalidArgumentException('Expecting a stream resource type');
-        }
-        $resourceId = \get_resource_id($resource);
-        if (isset($this->streams[$resourceId])) {
-            throw new \RuntimeException('The stream resource is already being monitored');
-        }
-        $this->streams[$resourceId]      = $resource;
-        $this->streamModes[$resourceId]  = $mode;
-        $this->streamFibers[$resourceId] = $fiber;
-        $this->pending[$fiber]           = \microtime(true) + $timeout;
-    }
-
-    public function getLastResourceState(mixed $resource): ?int
-    {
-        return $this->streamModes[\get_resource_id($resource)] ?? null;
-    }
-
-    public function whenTimeElapsed(float $seconds, \Fiber $fiber): void
-    {
-        if (isset($this->pending[$fiber])) {
-            throw new \LogicException('Fiber is already pending in whenTimeElapsed');
-        }
-        if ($seconds > 0) {
-            $this->pending[$fiber] = \PHP_FLOAT_MAX;
-            $this->scheduler->schedule($seconds + \microtime(true), $fiber);
-        } else {
-            $this->enqueue($fiber);
-        }
-    }
-
-    /**
-     * Cancel a blocked fiber by throwing an exception in the fiber. If
-     * an exception is not provided, a CancelledException is thrown.
-     *
-     * @throws \RuntimeException
-     * @throws \LogicException
-     */
-    public function cancel(\Fiber $fiber, ?\Throwable $exception = null): void
-    {
-        if (!isset($this->contexts[$fiber])) {
-            throw new \LogicException('The fiber (' . Debug::getDebugInfo($fiber) . ') is not a phasync fiber');
-        }
-        if (!isset($this->pending[$fiber])) {
-            throw new \RuntimeException('The fiber (' . Debug::getDebugInfo($fiber) . ') is not blocked');
-        }
-
-        // Search for fibers waiting for IO
-        $index = \array_search($fiber, $this->streamFibers, true);
-        if (\is_int($index)) {
-            unset($this->streams[$index], $this->streamModes[$index], $this->streamFibers[$index]);
-            $this->enqueueWithException($fiber, $exception ?? new CancelledException('Operation cancelled'));
-
-            return;
-        }
-
-        // Search for fibers that are delayed
-        if ($this->scheduler->contains($fiber)) {
-            $this->scheduler->cancel($fiber);
-            $this->enqueueWithException($fiber, $exception ?? new CancelledException('Operation cancelled'));
-
-            return;
-        }
-
-        // Search for fibers that are waiting for a flag
-        foreach ($this->flaggedFibers as $flag => $fiberStore) {
-            if ($fiberStore->contains($fiber)) {
-                $fiberStore->remove($fiber);
-                $this->enqueueWithException($fiber, $exception ?? new CancelledException('Operation cancelled'));
-
-                return;
-            }
-        }
-
-        // If the fiber hasn't been found yet, it must have already been
-        // enqueued.
-        $this->fiberExceptionHolders[$fiber] = $this->makeExceptionHolder($exception ?? new CancelledException('Operation cancelled'), $fiber);
-    }
-
-    /**
-     * Gets the exception for a terminated fiber and returns the ExceptionHolder instance
-     * to the pool for reuse.
-     *
-     * {@inheritdoc}
-     */
-    public function getException(\Fiber $fiber): ?\Throwable
-    {
-        if (!$fiber->isTerminated()) {
-            throw new \LogicException("Can't get exception from a running fiber this way");
-        }
-        if (isset($this->fiberExceptions[$fiber])) {
-            // Exception has been retrieved from the exception holder
-            // before.
-            return $this->fiberExceptions[$fiber];
-        } elseif (isset($this->fiberExceptionHolders[$fiber])) {
-            // Exception is stored in an exception holder, which can
-            // now be returned to the pool
-            $eh        = $this->fiberExceptionHolders[$fiber];
-            $exception = $eh->get();
-            $eh->returnToPool();
-            unset($this->fiberExceptionHolders[$fiber], $eh);
-            if (null !== $exception) {
-                return $this->fiberExceptions[$fiber] = $exception;
-            }
-        }
-
-        return null;
-    }
-
-    public function getCurrentFiber(): ?\Fiber
-    {
-        return $this->currentFiber;
-    }
-
-    public function getCurrentContext(): ?ContextInterface
-    {
-        return $this->currentContext;
-    }
-
-    private function checkTimeouts(): void
-    {
-        $now = \microtime(true);
-        foreach ($this->pending as $fiber) {
-            if ($this->pending[$fiber] <= $now) {
-                $this->cancel($fiber, new TimeoutException('Operation timed out for ' . Debug::getDebugInfo($fiber)));
-            }
-        }
-        $this->lastTimeoutCheck = $now;
-    }
-
-    /**
-     * To ensure that no exceptions will be lost, an ExceptionHolder class is used.
-     * When the Fiber is garbage collected, the ExceptionHolder instance will be
-     * destroyed thanks to the WeakMap. The ExceptionHolder tracks if the exception
-     * is retrieved. If it has not been retrieved when the ExceptionHolders'
-     * destructor is invoked, the exception will be attached to the nearest ancestor
-     * Fiber.
-     */
-    private function makeExceptionHolder(\Throwable $exception, \Fiber $fiber): FiberExceptionHolder
-    {
-        $context = $this->getContext($fiber);
-
-        return FiberExceptionHolder::create($exception, $fiber, static function (\Throwable $exception, \WeakReference $fiberRef) use ($context) {
-            // This fallback should only happen if exceptions are not
-            // properly handled in the context.
-            $context->setContextException($exception);
-        });
-    }
-
-    /**
-     * Whenever a fiber is terminated, this method must be used. It will ensure that any
-     * deferred closures are immediately run and that garbage collection will occur.
-     * If the Fiber threw an exception, ensure it is thrown in the parent if that is still
-     * running, or
-     *
-     * @return void
-     */
-    private function handleTerminatedFiber(\Fiber $fiber)
-    {
-        $context = $this->contexts[$fiber];
-        $this->raiseFlag($fiber);
-        unset($this->contexts[$fiber]->getFibers()[$fiber]);
-        unset($this->contexts[$fiber], $this->parentFibers[$fiber]);
-        $this->shouldGarbageCollect = true;
-
-        if (0 === $context->getFibers()->count() && ($e = $this->getException($fiber))) {
-            // This is the last fiber remaining in the context, so if it throws
-            // it is the last opportunity to set the context exception. Any unhandled
-            // exceptions already set at the context from a child coroutine has
-            // precedence.
-            if (!$context->getContextException()) {
-                $context->setContextException($e);
-            }
-        }
-    }
-}
-=======
 <?php
 namespace phasync\Drivers;
 
@@ -1504,5 +782,4 @@
             }
         }
     }
-}
->>>>>>> 74f2e9b9
+}