--- conflicted
+++ resolved
@@ -86,19 +86,12 @@
     })->toThrow(LogicException::class);
 });
 
-<<<<<<< HEAD
-test('using phasync::waitGroup() outside of phasync fails', function () {
-    expect(function () {
-        $wg = phasync::waitGroup();
-        $wg->add();
-        $wg->wait();
-=======
+
 test('using phasync::waitGroup() outside of phasync fails', function() {
     expect(function() {
         $wg = phasync::waitGroup();    
         $wg->add();    
         $wg->await();
->>>>>>> 74f2e9b9
     })->toThrow(LogicException::class);
 });
 
