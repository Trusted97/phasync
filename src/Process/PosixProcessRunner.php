--- conflicted
+++ resolved
@@ -1,294 +1,3 @@
-<<<<<<< HEAD
-<?php
-
-namespace phasync\Process;
-
-final class PosixProcessRunner implements ProcessInterface
-{
-    /**
-     * The command and arguments
-     *
-     * @var string[]
-     */
-    private array $command;
-
-    /**
-     * The proc_open resource
-     *
-     * @var resource
-     */
-    private mixed $process = null;
-
-    /**
-     * The stream resources to communicate with the process
-     *
-     * @var resource[]
-     */
-    private array $pipes;
-
-    /**
-     * The last retrieved status from proc_get_status()
-     *
-     * @var array{command: string, pid: int, running: bool, signaled: bool, stopped: bool, exitcode: int, termsig: int, stopsig: int}
-     */
-    private ?array $status = null;
-
-    /**
-     * Launch a new process.
-     *
-     * @param string[]              $command The command and arguments as array elements
-     * @param string                $cwd     The working directory of the process
-     * @param array<string, string> $env     The environment for the process (or null to inherit env from the PHP process)
-     *
-     * @return void
-     */
-    public function __construct(array $command, ?string $cwd = null, ?array $env = null)
-    {
-        $this->command = $command;
-
-        \set_error_handler(static function (int $code, string $message): never {
-            throw new \RuntimeException("Process could not be started: Errno: {$code}; {$message}");
-        });
-
-        try {
-            $process = @\proc_open($command, [
-                ['pipe', 'r'],
-                ['pipe', 'w'],
-                ['pipe', 'w'],
-            ], $pipes, $cwd, $env);
-        } finally {
-            \restore_error_handler();
-        }
-
-        if (!\is_resource($process)) {
-            throw new \RuntimeException("Failed to launch process '" . \implode(' ', $command) . "'");
-        }
-
-        $this->process = $process;
-        $this->pipes   = $pipes;
-
-        foreach ($this->pipes as $pipe) {
-            \stream_set_blocking($pipe, false);
-            \stream_set_read_buffer($pipe, 0);
-            \stream_set_write_buffer($pipe, 0);
-        }
-
-        $this->poll();
-    }
-
-    public function __destruct()
-    {
-        $this->stop();
-
-        // We'll assume the process has been terminated now
-        foreach ($this->pipes as $pipe) {
-            if (\is_resource($pipe)) {
-                \fclose($pipe);
-            }
-        }
-    }
-
-    public function stop(): bool
-    {
-        if ($this->isRunning()) {
-            $this->sigterm();
-            $t = \microtime(true);
-            while ($this->isRunning() && \microtime(true) - $t < 1) {
-                \phasync::sleep(0.05);
-            }
-            if ($this->isRunning()) {
-                $this->sigkill();
-            }
-            while ($this->isRunning() && \microtime(true) - $t < 5) {
-                \phasync::sleep(0.05);
-            }
-        }
-
-        return !$this->isRunning();
-    }
-
-    /**
-     * Returns true if the process is still running.
-     */
-    public function isRunning(): bool
-    {
-        $this->poll();
-
-        return $this->status['running'];
-    }
-
-    /**
-     * Returns true if the process is stopped (generally via
-     * {@see Process::sigstop()}).
-     */
-    public function isStopped(): bool
-    {
-        $this->poll();
-
-        return $this->status['stopped'];
-    }
-
-    /**
-     * Return the exitcode of the process, or false if the process
-     * is still running.
-     */
-    public function getExitCode(): int|false
-    {
-        if (!$this->isRunning()) {
-            return $this->status['exitcode'];
-        }
-
-        return false;
-    }
-
-    /**
-     * Send a POSIX signal to the process.
-     *
-     * Sends a specified POSIX signal to the running process. If the process
-     * is not running, the function will return false without sending a signal.
-     *
-     * @param int $signal the signal number to send (default: SIGTERM)
-     *
-     * @return bool true if the signal was successfully sent, false otherwise
-     */
-    public function sendSignal(int $signal=15): bool
-    {
-        if (!$this->isRunning()) {
-            return false;
-        }
-
-        return \proc_terminate($this->process, $signal);
-    }
-
-    /**
-     * SIGTERM requests a process to terminate. It is a polite way to tell
-     * a process to stop running. Unlike SIGKILL, this signal can be caught,
-     * handled, and ignored, allowing a process to shut down gracefully.
-     *
-     * @throws \LogicException
-     */
-    public function sigterm(): bool
-    {
-        return $this->sendSignal(15);
-    }
-
-    /**
-     * This signal forces a process to terminate immediately. Operating
-     * systems typically use SIGKILL to deal with unresponsive processes.
-     * It cannot be caught, handled, or ignored, making it a surefire
-     * but potentially unsafe way to stop a process as it does not allow
-     * for clean-up operations.
-     *
-     * @throws \LogicException
-     */
-    public function sigkill(): bool
-    {
-        return $this->sendSignal(\SIGKILL);
-    }
-
-    /**
-     * This signal is typically sent when the user types the interrupt
-     * character (usually Ctrl+C). It tells the process to interrupt
-     * its current activity. SIGINT allows the process to clean up
-     * nicely, releasing resources and saving state if necessary before
-     * exiting.
-     *
-     * @throws \LogicException
-     */
-    public function sigint(): bool
-    {
-        return $this->sendSignal(\SIGINT);
-    }
-
-    /**
-     * This signal pauses a process's execution. It can be used to
-     * temporarily stop a process for later resumption with SIGCONT. Like
-     * SIGKILL, SIGSTOP cannot be caught, handled, or ignored.
-     *
-     * @throws \LogicException
-     */
-    public function sigstop(): bool
-    {
-        return $this->sendSignal(\SIGSTOP);
-    }
-
-    /**
-     * SIGCONT is used to resume a process previously stopped by SIGSTOP
-     * or another stop signal. This signal allows for job control as well
-     * as pausing and resuming processes.
-     *
-     * @throws \LogicException
-     */
-    public function sigcont(): bool
-    {
-        return $this->sendSignal(\SIGCONT);
-    }
-
-    /**
-     * Originally sent when a terminal was closed, today SIGHUP is often
-     * used to instruct background processes to reload their configuration
-     * files or to gracefully restart. It can be caught and handled, which
-     * allows applications to perform specific actions, such as re-reading
-     * a configuration file.
-     */
-    public function sighup(): bool
-    {
-        return $this->sendSignal(\SIGHUP);
-    }
-
-    /**
-     * Update the process status, unless the process is no longer running.
-     */
-    private function poll(): void
-    {
-        if (null !== $this->status && !$this->status['running']) {
-            // process has terminated
-            return;
-        }
-        $this->status = \proc_get_status($this->process);
-
-        // Free the resources
-        if (!$this->status['running']) {
-            $this->process = null;
-            foreach ($this->pipes as $pipe) {
-                if (\is_resource($pipe)) {
-                    \fclose($pipe);
-                }
-            }
-        }
-    }
-
-    /**
-     * Perform a Fiber-blocking read from the given process pipe
-     *
-     * @param int $fd The file descriptor number
-     *
-     * @return string|null
-     */
-    public function read(int $fd=ProcessInterface::STDOUT): string|false
-    {
-        \phasync::readable($this->pipes[$fd]);
-
-        return \stream_get_contents($this->pipes[$fd]);
-    }
-
-    /**
-     * Perform a Fiber-blocking write to the given process pipe
-     *
-     * @throws \FiberError
-     * @throws \Throwable
-     */
-    public function write(string $data, int $fd=ProcessInterface::STDIN): int|false
-    {
-        if (!$this->isRunning()) {
-            return false;
-        }
-        \phasync::writable($this->pipes[$fd]);
-
-        return \fwrite($this->pipes[$fd], $data);
-    }
-}
-=======
 <?php
 namespace phasync\Process;
 
@@ -574,5 +283,4 @@
         return \fwrite($this->pipes[$fd], $data);
     }
 
-}
->>>>>>> 600bc102
+}