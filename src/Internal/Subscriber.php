--- conflicted
+++ resolved
@@ -2,23 +2,6 @@
 
 namespace phasync\Internal;
 
-<<<<<<< HEAD
-use phasync\ReadChannelInterface;
-
-final class Subscriber implements ReadChannelInterface, \IteratorAggregate
-{
-    private ?Subscribers $publisher;
-    private ChannelMessage $currentMessage;
-
-    public function __construct(Subscribers $publisher)
-    {
-        $this->publisher      = $publisher;
-        $this->currentMessage = $this->publisher->getStartMessage();
-    }
-
-    public function getSelectManager(): SelectManager
-    {
-=======
 use IteratorAggregate;
 use phasync;
 use phasync\ReadChannelInterface;
@@ -68,7 +51,6 @@
      * @return SelectManager 
      */
     public function getSelectManager(): SelectManager {
->>>>>>> 74f2e9b9
         return $this->publisher->getSelectManager();
     }
 
