<<<<<<< HEAD
<?php

namespace phasync\Internal;

use Fiber;
use phasync;
use phasync\ChannelException;

/**
 * This is a highly optimized implementation of a bi-directional channel
 * for communication between coroutines running in the same memory space
 * without threading. It is not meant to be used directly since it has
 * no protection against deadlocks. Instead channels should be created
 * via {@see phasync::channel()}.
 *
 * The implementation reaches around 500 000 reads and 500 000 writes
 * between a pair of coroutines on an AMD Ryzen 7 2700X.
 *
 * @internal
 */
final class ChannelBuffered implements ChannelBackendInterface, \IteratorAggregate
{
    use SelectableTrait;

    public const READY           = 0;
    public const BLOCKING_READS  = 1;
    public const BLOCKING_WRITES = 2;

    /**
     * Waiting readers must be stored here, because if the Channel becomes
     * garbage collected then the Fiber it is referencing will be destroyed.
     * Instead we will enqueue the suspended reader in the destructor.
     *
     * @var array<int, \Fiber[]>
     */
    private static array $waiting = [];

    private int $id;
    private bool $closed  = false;
    private array $buffer = [];
    private ?\Fiber $creatingFiber;
    private int $state      = self::READY;
    private int $firstQueue = 0;
    private int $lastQueue  = 0;
    private int $bufferSize;
    private int $firstBuffer = 0;
    private int $lastBuffer  = 0;
    private ?\Fiber $receiver;

    public function __construct(int $bufferSize)
    {
        $this->id                 = \spl_object_id($this);
        $this->bufferSize         = $bufferSize;
        self::$waiting[$this->id] = [];
        $this->creatingFiber      = \phasync::getFiber();
    }

    public function selectWillBlock(): bool
    {
        return $this->readWillBlock() || $this->writeWillBlock();
    }

    private function enqueue(\Fiber $fiber): void
    {
        self::$waiting[$this->id][$this->lastQueue++] = $fiber;
    }

    private function dequeue(): \Fiber
    {
        $result = self::$waiting[$this->id][$this->firstQueue];
        unset(self::$waiting[$this->id][$this->firstQueue++]);
        if ($this->firstQueue === $this->lastQueue) {
            $this->state = self::READY;
        }

        return $result;
    }

    public function __destruct()
    {
        $this->closed = true;
    }

    public function getIterator(): \Traversable
    {
        while (!$this->isClosed()) {
            yield $this->read();
        }
    }

    public function close(): void
    {
        if ($this->closed) {
            return;
        }
        $this->closed = true;
        while (self::BLOCKING_READS === $this->state) {
            $fiber = $this->dequeue();
            \phasync::enqueue($fiber);
        }
        while (self::BLOCKING_WRITES === $this->state) {
            \phasync::enqueueWithException($this->dequeue(), new ChannelException('Channel was closed'));
        }
        unset(self::$waiting[$this->id]);
        $this->selectManager?->notify();
    }

    public function isClosed(): bool
    {
        return $this->closed;
    }

    public function write(\Serializable|array|string|float|int|bool $value): void
    {
        if ($this->closed) {
            throw new ChannelException('Channel is closed');
        }

        $bufferSize = $this->lastBuffer - $this->firstBuffer;

        $this->selectManager?->notify();

        if ($bufferSize < $this->bufferSize && self::BLOCKING_READS !== $this->state) {
            $this->buffer[$this->lastBuffer++] = $value;

            return;
        }

        $fiber = \phasync::getFiber();

        if ($this->creatingFiber) {
            if ($this->creatingFiber === $fiber) {
                throw new ChannelException("Can't open a channel from the same coroutine that created it");
            }
            $this->creatingFiber = null;
        }

        if (self::BLOCKING_WRITES === $this->state || self::READY === $this->state) {
            $this->state = self::BLOCKING_WRITES;
            /*
             * I am a waiting writer.
             */
            $this->enqueue($fiber);
            \Fiber::suspend();
            $reader         = $this->receiver;
            $this->receiver = null;
        } else {
            /**
             * Using a waiting reader.
             */
            $reader = $this->dequeue();
        }
        $this->buffer[$this->lastBuffer++] = $value;
        $value                             = null;
        \phasync::enqueue($fiber);
        \Fiber::suspend($reader);
        if ($this->bufferSize > 1) {
            \phasync::sleep();
        }
    }

    public function read(): \Serializable|array|string|float|int|bool|null
    {
        if ($this->closed) {
            return null;
        }

        $this->selectManager?->notify();

        if ($this->firstBuffer < $this->lastBuffer && self::BLOCKING_WRITES !== $this->state) {
            $value = $this->buffer[$this->firstBuffer];
            unset($this->buffer[$this->firstBuffer++]);

            return $value;
        }

        $fiber = \phasync::getFiber();

        if ($this->bufferSize > 1) {
            \phasync::sleep();
        }

        if ($this->creatingFiber) {
            if ($this->creatingFiber === $fiber) {
                throw new ChannelException("Can't open a channel from the same coroutine that created it");
            }
            $this->creatingFiber = null;
        }

        if (self::BLOCKING_READS === $this->state || self::READY === $this->state) {
            $this->state = self::BLOCKING_READS;
            /*
             * I am a waiting reader. I will be resumed with the result, and the
             * writer is responsible for allowing us to continue.
             */
            $this->enqueue($fiber);
            \Fiber::suspend();
        } else {
            /**
             * I'm using a waiting writer.
             */
            $writer         = $this->dequeue();
            $this->receiver = $fiber;
            \Fiber::suspend($writer);
        }
        if ($this->firstBuffer === $this->lastBuffer) {
            // channel closed
            return null;
        }
        $result = $this->buffer[$this->firstBuffer];
        unset($this->buffer[$this->firstBuffer++]);

        return $result;
    }

    public function isReadable(): bool
    {
        return !$this->closed;
    }

    public function isWritable(): bool
    {
        return !$this->closed;
    }

    public function readWillBlock(): bool
    {
        if ($this->closed) {
            return false;
        }
        if ($this->firstBuffer < $this->lastBuffer) {
            return false;
        }

        return self::BLOCKING_READS === $this->state;
    }

    public function writeWillBlock(): bool
    {
        if ($this->closed) {
            return false;
        }
        if ($this->lastBuffer - $this->firstBuffer < $this->bufferSize) {
            return false;
        }

        return self::BLOCKING_WRITES === $this->state;
    }
}
=======
<?php
namespace phasync\Internal;

use Fiber;
use IteratorAggregate;
use phasync;
use phasync\ChannelException;
use Serializable;
use Traversable;

/**
 * This is a highly optimized implementation of a bi-directional channel
 * for communication between coroutines running in the same memory space
 * without threading. It is not meant to be used directly since it has 
 * no protection against deadlocks. Instead channels should be created
 * via {@see phasync::channel()}. 
 * 
 * The implementation reaches around 500 000 reads and 500 000 writes
 * between a pair of coroutines on an AMD Ryzen 7 2700X.
 * 
 * @internal
 * @package phasync
 */
final class ChannelBuffered implements ChannelBackendInterface, IteratorAggregate {
    use SelectableTrait;

    const READY = 0;
    const BLOCKING_READS = 1;
    const BLOCKING_WRITES = 2;

    /**
     * Waiting readers must be stored here, because if the Channel becomes
     * garbage collected then the Fiber it is referencing will be destroyed.
     * Instead we will enqueue the suspended reader in the destructor.
     * 
     * @var array<int, Fiber[]>
     */
    private static array $waiting = [];

    private int $id;
    private bool $closed = false;
    private array $buffer = [];
    private ?Fiber $creatingFiber;
    private int $state = self::READY;
    private int $firstQueue = 0;
    private int $lastQueue = 0;
    private int $bufferSize;
    private int $firstBuffer = 0;
    private int $lastBuffer = 0;
    private ?Fiber $receiver;

    public function __construct(int $bufferSize) {
        $this->id = \spl_object_id($this);
        $this->bufferSize = $bufferSize;
        self::$waiting[$this->id] = [];
        $this->creatingFiber = phasync::getFiber();
    }

    public function activate(): void {
        $this->creatingFiber = null;
    }

    public function selectWillBlock(): bool {
        return $this->readWillBlock() || $this->writeWillBlock();
    }

    private function enqueue(Fiber $fiber): void {
        self::$waiting[$this->id][$this->lastQueue++] = $fiber;
    }

    private function dequeue(): Fiber {
        $result = self::$waiting[$this->id][$this->firstQueue];
        unset(self::$waiting[$this->id][$this->firstQueue++]);
        if ($this->firstQueue === $this->lastQueue) {
            $this->state = self::READY;
        }
        return $result;
    }

    public function __destruct() {
        $this->closed = true;
    }

    public function getIterator(): Traversable {
        while (!$this->isClosed()) {
            yield $this->read();
        }
    }

    public function close(): void {
        if ($this->closed) {
            return;
        }        
        $this->closed = true;
        while ($this->state === self::BLOCKING_READS) {
            $fiber = $this->dequeue();
            phasync::enqueue($fiber);
        }
        while ($this->state === self::BLOCKING_WRITES) {
            phasync::enqueueWithException($this->dequeue(), new ChannelException("Channel was closed"));
        }
        unset(self::$waiting[$this->id]);
        $this->selectManager?->notify();
    }

    public function isClosed(): bool {
        return $this->closed;
    }

    public function write(Serializable|array|string|float|int|bool $value): void {
        if ($this->closed) {
            throw new ChannelException("Channel is closed");
        }

        $bufferSize = $this->lastBuffer - $this->firstBuffer;

        $this->selectManager?->notify();

        if ($bufferSize < $this->bufferSize && $this->state !== self::BLOCKING_READS) {
            $this->buffer[$this->lastBuffer++] = $value;
            return;
        }

        $fiber = phasync::getFiber();

        if ($this->creatingFiber) {
            if ($this->creatingFiber === $fiber) {
                throw new ChannelException("Can't open a channel from the same coroutine that created it");
            } else {
                $this->creatingFiber = null;
            }
        }

        if ($this->state === self::BLOCKING_WRITES || $this->state === self::READY) {
            $this->state = self::BLOCKING_WRITES;
            /**
             * I am a waiting writer. 
             */
            $this->enqueue($fiber);
            Fiber::suspend();
            $reader = $this->receiver;
            $this->receiver = null;
        } else {
            /**
             * Using a waiting reader.
             */
            $reader = $this->dequeue();
        }
        $this->buffer[$this->lastBuffer++] = $value;
        $value = null;
        phasync::enqueue($fiber);
        Fiber::suspend($reader);
        if ($this->bufferSize > 1) phasync::sleep();
    }

    public function read(): Serializable|array|string|float|int|bool|null {        
        if ($this->closed) {
            return null;
        }

        $this->selectManager?->notify();

        if ($this->firstBuffer < $this->lastBuffer && $this->state !== self::BLOCKING_WRITES) {
            $value = $this->buffer[$this->firstBuffer];
            unset($this->buffer[$this->firstBuffer++]);
            return $value;
        }

        $fiber = phasync::getFiber();

        if ($this->bufferSize > 1) phasync::sleep();

        if ($this->creatingFiber) {
            if ($this->creatingFiber === $fiber) {
                throw new ChannelException("Can't open a channel from the same coroutine that created it");
            } else {
                $this->creatingFiber = null;
            }
        }

        if ($this->state === self::BLOCKING_READS || $this->state === self::READY) {
            $this->state = self::BLOCKING_READS;
            /**
             * I am a waiting reader. I will be resumed with the result, and the
             * writer is responsible for allowing us to continue.
             */
            $this->enqueue($fiber);
            Fiber::suspend();
        } else {
            /**
             * I'm using a waiting writer.
             */
            $writer = $this->dequeue();
            $this->receiver = $fiber;
            Fiber::suspend($writer);
        }
        if ($this->firstBuffer === $this->lastBuffer) {
            // channel closed
            return null;
        }
        $result = $this->buffer[$this->firstBuffer];
        unset($this->buffer[$this->firstBuffer++]);
        return $result;
    }

    public function isReadable(): bool {
        return !$this->closed;
    }

    public function isWritable(): bool {
        return !$this->closed;
    }

    public function readWillBlock(): bool {
        if ($this->closed) {
            return false;
        }
        if ($this->firstBuffer < $this->lastBuffer) {
            return false;
        }
        return $this->state === self::BLOCKING_READS;
    }

    public function writeWillBlock(): bool {
        if ($this->closed) {
            return false;
        }
        if ($this->lastBuffer - $this->firstBuffer < $this->bufferSize) {
            return false;
        }
        return $this->state === self::BLOCKING_WRITES;
    }

}
>>>>>>> 74f2e9b9
<|MERGE_RESOLUTION|>--- conflicted
+++ resolved
@@ -1,254 +1,3 @@
-<<<<<<< HEAD
-<?php
-
-namespace phasync\Internal;
-
-use Fiber;
-use phasync;
-use phasync\ChannelException;
-
-/**
- * This is a highly optimized implementation of a bi-directional channel
- * for communication between coroutines running in the same memory space
- * without threading. It is not meant to be used directly since it has
- * no protection against deadlocks. Instead channels should be created
- * via {@see phasync::channel()}.
- *
- * The implementation reaches around 500 000 reads and 500 000 writes
- * between a pair of coroutines on an AMD Ryzen 7 2700X.
- *
- * @internal
- */
-final class ChannelBuffered implements ChannelBackendInterface, \IteratorAggregate
-{
-    use SelectableTrait;
-
-    public const READY           = 0;
-    public const BLOCKING_READS  = 1;
-    public const BLOCKING_WRITES = 2;
-
-    /**
-     * Waiting readers must be stored here, because if the Channel becomes
-     * garbage collected then the Fiber it is referencing will be destroyed.
-     * Instead we will enqueue the suspended reader in the destructor.
-     *
-     * @var array<int, \Fiber[]>
-     */
-    private static array $waiting = [];
-
-    private int $id;
-    private bool $closed  = false;
-    private array $buffer = [];
-    private ?\Fiber $creatingFiber;
-    private int $state      = self::READY;
-    private int $firstQueue = 0;
-    private int $lastQueue  = 0;
-    private int $bufferSize;
-    private int $firstBuffer = 0;
-    private int $lastBuffer  = 0;
-    private ?\Fiber $receiver;
-
-    public function __construct(int $bufferSize)
-    {
-        $this->id                 = \spl_object_id($this);
-        $this->bufferSize         = $bufferSize;
-        self::$waiting[$this->id] = [];
-        $this->creatingFiber      = \phasync::getFiber();
-    }
-
-    public function selectWillBlock(): bool
-    {
-        return $this->readWillBlock() || $this->writeWillBlock();
-    }
-
-    private function enqueue(\Fiber $fiber): void
-    {
-        self::$waiting[$this->id][$this->lastQueue++] = $fiber;
-    }
-
-    private function dequeue(): \Fiber
-    {
-        $result = self::$waiting[$this->id][$this->firstQueue];
-        unset(self::$waiting[$this->id][$this->firstQueue++]);
-        if ($this->firstQueue === $this->lastQueue) {
-            $this->state = self::READY;
-        }
-
-        return $result;
-    }
-
-    public function __destruct()
-    {
-        $this->closed = true;
-    }
-
-    public function getIterator(): \Traversable
-    {
-        while (!$this->isClosed()) {
-            yield $this->read();
-        }
-    }
-
-    public function close(): void
-    {
-        if ($this->closed) {
-            return;
-        }
-        $this->closed = true;
-        while (self::BLOCKING_READS === $this->state) {
-            $fiber = $this->dequeue();
-            \phasync::enqueue($fiber);
-        }
-        while (self::BLOCKING_WRITES === $this->state) {
-            \phasync::enqueueWithException($this->dequeue(), new ChannelException('Channel was closed'));
-        }
-        unset(self::$waiting[$this->id]);
-        $this->selectManager?->notify();
-    }
-
-    public function isClosed(): bool
-    {
-        return $this->closed;
-    }
-
-    public function write(\Serializable|array|string|float|int|bool $value): void
-    {
-        if ($this->closed) {
-            throw new ChannelException('Channel is closed');
-        }
-
-        $bufferSize = $this->lastBuffer - $this->firstBuffer;
-
-        $this->selectManager?->notify();
-
-        if ($bufferSize < $this->bufferSize && self::BLOCKING_READS !== $this->state) {
-            $this->buffer[$this->lastBuffer++] = $value;
-
-            return;
-        }
-
-        $fiber = \phasync::getFiber();
-
-        if ($this->creatingFiber) {
-            if ($this->creatingFiber === $fiber) {
-                throw new ChannelException("Can't open a channel from the same coroutine that created it");
-            }
-            $this->creatingFiber = null;
-        }
-
-        if (self::BLOCKING_WRITES === $this->state || self::READY === $this->state) {
-            $this->state = self::BLOCKING_WRITES;
-            /*
-             * I am a waiting writer.
-             */
-            $this->enqueue($fiber);
-            \Fiber::suspend();
-            $reader         = $this->receiver;
-            $this->receiver = null;
-        } else {
-            /**
-             * Using a waiting reader.
-             */
-            $reader = $this->dequeue();
-        }
-        $this->buffer[$this->lastBuffer++] = $value;
-        $value                             = null;
-        \phasync::enqueue($fiber);
-        \Fiber::suspend($reader);
-        if ($this->bufferSize > 1) {
-            \phasync::sleep();
-        }
-    }
-
-    public function read(): \Serializable|array|string|float|int|bool|null
-    {
-        if ($this->closed) {
-            return null;
-        }
-
-        $this->selectManager?->notify();
-
-        if ($this->firstBuffer < $this->lastBuffer && self::BLOCKING_WRITES !== $this->state) {
-            $value = $this->buffer[$this->firstBuffer];
-            unset($this->buffer[$this->firstBuffer++]);
-
-            return $value;
-        }
-
-        $fiber = \phasync::getFiber();
-
-        if ($this->bufferSize > 1) {
-            \phasync::sleep();
-        }
-
-        if ($this->creatingFiber) {
-            if ($this->creatingFiber === $fiber) {
-                throw new ChannelException("Can't open a channel from the same coroutine that created it");
-            }
-            $this->creatingFiber = null;
-        }
-
-        if (self::BLOCKING_READS === $this->state || self::READY === $this->state) {
-            $this->state = self::BLOCKING_READS;
-            /*
-             * I am a waiting reader. I will be resumed with the result, and the
-             * writer is responsible for allowing us to continue.
-             */
-            $this->enqueue($fiber);
-            \Fiber::suspend();
-        } else {
-            /**
-             * I'm using a waiting writer.
-             */
-            $writer         = $this->dequeue();
-            $this->receiver = $fiber;
-            \Fiber::suspend($writer);
-        }
-        if ($this->firstBuffer === $this->lastBuffer) {
-            // channel closed
-            return null;
-        }
-        $result = $this->buffer[$this->firstBuffer];
-        unset($this->buffer[$this->firstBuffer++]);
-
-        return $result;
-    }
-
-    public function isReadable(): bool
-    {
-        return !$this->closed;
-    }
-
-    public function isWritable(): bool
-    {
-        return !$this->closed;
-    }
-
-    public function readWillBlock(): bool
-    {
-        if ($this->closed) {
-            return false;
-        }
-        if ($this->firstBuffer < $this->lastBuffer) {
-            return false;
-        }
-
-        return self::BLOCKING_READS === $this->state;
-    }
-
-    public function writeWillBlock(): bool
-    {
-        if ($this->closed) {
-            return false;
-        }
-        if ($this->lastBuffer - $this->firstBuffer < $this->bufferSize) {
-            return false;
-        }
-
-        return self::BLOCKING_WRITES === $this->state;
-    }
-}
-=======
 <?php
 namespace phasync\Internal;
 
@@ -482,5 +231,4 @@
         return $this->state === self::BLOCKING_WRITES;
     }
 
-}
->>>>>>> 74f2e9b9
+}