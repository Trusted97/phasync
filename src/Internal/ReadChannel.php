<<<<<<< HEAD
<?php

namespace phasync\Internal;

use phasync\ReadChannelInterface;

/**
 * This object is the readable end of a phasync channel. If it is garbage
 * collected, the writable end of the channel will also be closed. Messages
 * can be read via the {@see ReadChannel::read()} method, or by using the
 * ReadChannel as an iterator, for example with foreach().
 */
final class ReadChannel implements ReadChannelInterface, \IteratorAggregate
{
    private ChannelBackendInterface $channel;

    public function __construct(ChannelBackendInterface $channel)
    {
        $this->channel = $channel;
    }

    public function getSelectManager(): SelectManager
    {
        return $this->channel->getSelectManager();
    }

    public function selectWillBlock(): bool
    {
        return $this->channel->readWillBlock();
    }

    public function __destruct()
    {
        $this->close();
    }

    public function getIterator(): \Traversable
    {
        while (null !== ($message = $this->read())) {
            yield $message;
        }
    }

    public function read(): \Serializable|array|string|float|int|bool|null
    {
        return $this->channel->read();
    }

    public function isReadable(): bool
    {
        return $this->channel->isReadable();
    }

    public function close(): void
    {
        $this->channel->close();
    }

    public function isClosed(): bool
    {
        return $this->channel->isClosed();
    }
}
=======
<?php
namespace phasync\Internal;

use IteratorAggregate;
use phasync\ReadChannelInterface;
use Serializable;
use Traversable;

/**
 * This object is the readable end of a phasync channel. If it is garbage
 * collected, the writable end of the channel will also be closed. Messages
 * can be read via the {@see ReadChannel::read()} method, or by using the
 * ReadChannel as an iterator, for example with foreach().
 * 
 * @package phasync\Internal
 */
final class ReadChannel implements ReadChannelInterface, IteratorAggregate {
    private int $id;

    private ChannelBackendInterface $channel;

    public function __construct(ChannelBackendInterface $channel) {
        $this->id = \spl_object_id($this);
        $this->channel = $channel;        
    }

    public function activate(): void {
        $this->channel->activate();
    }

    public function await(): void {
        if ($this->selectWillBlock()) {
            $this->channel->getSelectManager()->await();
        }
    }

    public function getSelectManager(): SelectManager {
        return $this->channel->getSelectManager();
    }

    public function selectWillBlock(): bool {
        return $this->channel->readWillBlock();
    }

    public function __destruct() {
        $this->close();
    }

    public function getIterator(): Traversable {
        while (null !== ($message = $this->read())) {
            yield $message;
        }
    }

    public function read(): Serializable|array|string|float|int|bool|null {
        return $this->channel->read();
    }

    public function isReadable(): bool {
        return $this->channel->isReadable();
    }

    public function close(): void {
        $this->channel->close();
    }

    public function isClosed(): bool {
        return $this->channel->isClosed();
    }
}
>>>>>>> 74f2e9b9
<|MERGE_RESOLUTION|>--- conflicted
+++ resolved
@@ -1,68 +1,3 @@
-<<<<<<< HEAD
-<?php
-
-namespace phasync\Internal;
-
-use phasync\ReadChannelInterface;
-
-/**
- * This object is the readable end of a phasync channel. If it is garbage
- * collected, the writable end of the channel will also be closed. Messages
- * can be read via the {@see ReadChannel::read()} method, or by using the
- * ReadChannel as an iterator, for example with foreach().
- */
-final class ReadChannel implements ReadChannelInterface, \IteratorAggregate
-{
-    private ChannelBackendInterface $channel;
-
-    public function __construct(ChannelBackendInterface $channel)
-    {
-        $this->channel = $channel;
-    }
-
-    public function getSelectManager(): SelectManager
-    {
-        return $this->channel->getSelectManager();
-    }
-
-    public function selectWillBlock(): bool
-    {
-        return $this->channel->readWillBlock();
-    }
-
-    public function __destruct()
-    {
-        $this->close();
-    }
-
-    public function getIterator(): \Traversable
-    {
-        while (null !== ($message = $this->read())) {
-            yield $message;
-        }
-    }
-
-    public function read(): \Serializable|array|string|float|int|bool|null
-    {
-        return $this->channel->read();
-    }
-
-    public function isReadable(): bool
-    {
-        return $this->channel->isReadable();
-    }
-
-    public function close(): void
-    {
-        $this->channel->close();
-    }
-
-    public function isClosed(): bool
-    {
-        return $this->channel->isClosed();
-    }
-}
-=======
 <?php
 namespace phasync\Internal;
 
@@ -132,5 +67,4 @@
     public function isClosed(): bool {
         return $this->channel->isClosed();
     }
-}
->>>>>>> 74f2e9b9
+}