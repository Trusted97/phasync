--- conflicted
+++ resolved
@@ -1,12 +1,3 @@
-<<<<<<< HEAD
-<?php
-
-namespace phasync;
-
-class TimeoutException extends \RuntimeException
-{
-}
-=======
 <?php
 namespace phasync;
 
@@ -14,5 +5,4 @@
 
 class TimeoutException extends RuntimeException implements RethrowExceptionInterface {
     
-}
->>>>>>> 74f2e9b9
+}